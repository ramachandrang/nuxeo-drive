--- conflicted
+++ resolved
@@ -8,12 +8,10 @@
 import platform
 import subprocess
 from datetime import datetime
-from win32com.client import Dispatch
 
 from distutils.core import setup
 if sys.platform == 'win32':
     import py2exe
-    
 
 PRODUCT_NAME = 'CLOUD PORTAL OFFICE'
 APP_NAME = PRODUCT_NAME + ' Desktop'
@@ -70,7 +68,7 @@
 }
 
 script = 'nuxeo-drive-client/scripts/ndrive'
-init_script = 'nuxeo-drive-client/scripts/initScript.py'
+
 
 icons_home = 'nuxeo-drive-client/nxdrive/data/icons'
 win_icon = os.path.join(icons_home, 'nuxeo_drive_icon_64.ico')
@@ -143,28 +141,10 @@
         executables.append(
             Executable(script, targetName="CpoDesktop.exe", base="Win32GUI",
                        icon=icon, shortcutDir="ProgramMenuFolder",
-<<<<<<< HEAD
                        shortcutName=APP_NAME))
-        
-        # NOTE creating the Favorites link here presents an issue with the icon.
-        # User may change the default installation directory
-#        user_home = os.path.expanduser('~')
-#        target_path = default_nuxeo_drive_folder()
-#        
-#        # create the Favorites shortcut
-#        win_version = sys.getwindowsversion()
-#        if win_version.major == 6 and win_version.minor == 1:
-#            shortcut = os.path.join(user_home, 'Links', PRODUCT_NAME + '.lnk')
-#            create_shortcut(shortcut, target_path)
-#        else:
-#            # TODO find the Favorites location for other Windows versions
-#            pass
-    
-=======
-                       shortcutName=APP_NAME,
-                       initScript=init_script))
-        
->>>>>>> b16f4b79
+
+
+
     scripts = []
     # special handling for data files
     packages.remove('nxdrive.data')
