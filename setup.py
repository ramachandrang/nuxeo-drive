#! /usr/bin/env python
#
# Copyright (C) 2012 Nuxeo
#

import sys
import os
from datetime import datetime
import re

from distutils.core import setup
if sys.platform == 'win32':
    import py2exe

VERSIONFILE = r"nuxeo-drive-client/nxdrive/_version.py"

PRODUCT_NAME = 'Cloud Portal Office'
APP_NAME = PRODUCT_NAME + ' Desktop'
SHORT_APP_NAME = 'CpoDesktop'
DEFAULT_ROOT_FOLDER = PRODUCT_NAME

def get_version():
    VERSIONPATH = os.path.join(os.path.dirname(__file__), VERSIONFILE)
    verstr = "unknown"
    try:
        with open(VERSIONPATH, "rt") as f:
            verstrline = f.read()
    except EnvironmentError:
        # Okay, there is no version file.
        raise RuntimeError("there is no version file %s" % VERSIONFILE)
    else:
        VSRE = r"^__version__ = ['\"]([^'\"]*)['\"]"
        mo = re.search(VSRE, verstrline, re.M)
        if mo:
            verstr = mo.group(1)
            return verstr
        else:
            raise RuntimeError("if %s.py exists, it is required to be well-formed" % (VERSIONFILE,))


def create_shortcut(path, target, wDir = '', icon = ''):
    shell = Dispatch('WScript.Shell')
    shortcut = shell.CreateShortCut(path)
    shortcut.Targetpath = target
    shortcut.WorkingDirectory = wDir
    if icon == '':
        pass
    else:
        shortcut.iconLocation = icon
    shortcut.save()

def default_nuxeo_drive_folder():
    """Find a reasonable location for the root Nuxeo Drive folder
    This folder is user specific, typically under the home folder.
    """
    path = None
    if sys.platform == "win32":
        if os.path.exists(os.path.expanduser(r'~\My Documents')):
            # Compat for Windows XP
            path = os.path.join(r'~\My Documents', PRODUCT_NAME)
        else:
            # Default Documents folder with navigation shortcuts in Windows 7
            # and up.
            path = os.path.join(r'~\Documents', PRODUCT_NAME)
    else:
        path = os.path.join('~', PRODUCT_NAME)

    return os.path.expanduser(path)


version = get_version()
script = 'nuxeo-drive-client/scripts/ndrive.py'
scriptwzd = 'nuxeo-drive-client/scripts/ndrivewzd.py'
scripts = [script, scriptwzd]

freeze_options = {}

packages = [
    'nxdrive',
    'nxdrive.client',
    'nxdrive.tests',
    'nxdrive.gui',
    'nxdrive.protocol_handler',
    'nxdrive.data',
    'nxdrive.data.icons',
    'nxdrive.async',
    'nxdrive.utils',
]
package_data = {
    'nxdrive.data.icons': ['*.png', '*.svg', '*.ico', '*.icns'],
    'nxdrive.data': ['*.txt', '*.xml'],
}

# TODO: icons are already copied into 'icons' subfolder - investigate this
icons_home = 'nuxeo-drive-client/nxdrive/data/icons'
images_home = 'nuxeo-drive-client/nxdrive/data/images'

#win_icon = os.path.join('icons', 'CP_Red_Office_64.ico')
#png_icon = os.path.join('icons', 'CP_Red_Office_64.png')
#osx_icon = os.path.join('icons', 'CP_Red_Office_64.icns')

#if sys.platform == 'win32':
#    icon = win_icon
#elif sys.platform == 'darwin':
#    icon = osx_icon
#else:
#    icon = png_icon
#if sys.platform == 'win32':
#    icon = png_gicon
#elif sys.platform == 'darwin':
#    icon = png_icon
#else:
#    icon = png_icon
    
icons_files = []
for filename in os.listdir(icons_home):
    filepath = os.path.join(icons_home, filename)
    if os.path.isfile(filepath):
        icons_files.append(filepath)

images_files = []
for filename in os.listdir(images_home):
    filepath = os.path.join(images_home, filename)
    if os.path.isfile(filepath):
        images_files.append(filepath)

others_home = 'nuxeo-drive-client/nxdrive/data'
others_files = []
for filename in os.listdir(others_home):
    filepath = os.path.join(others_home, filename)
    if os.path.isfile(filepath) and os.path.splitext(filename)[1] not in ['.py', '.pyc', '.pyd']:
        others_files.append(filepath)

if sys.platform == 'win32':
    bin_files = []
    arch = '64bit' if 'PROGRAMFILES(X86)' in os.environ else '32bit'
    bin_home = os.path.join('nuxeo-drive-client/nxdrive/data/bin/', arch)
    for filename in os.listdir(bin_home):
        filepath = os.path.normpath(os.path.join(bin_home, filename))
        if os.path.isfile(filepath) and os.path.splitext(filepath)[1] == '.dll':
            bin_files.append(filepath)


if '--dev' in sys.argv:
    # timestamp the dev artifacts for continuous integration
    # distutils only accepts "b" + digit
    sys.argv.remove('--dev')
    timestamp = datetime.utcnow().isoformat()
    timestamp = timestamp.replace(":", "")
    timestamp = timestamp.replace(".", "")
    timestamp = timestamp.replace("T", "")
    timestamp = timestamp.replace("-", "")
    version += "b" + timestamp

includes = [
    "PySide",
    "PySide.QtCore",
    "PySide.QtNetwork",
    "PySide.QtGui",
    "atexit",  # implicitly required by PySide
    "sqlalchemy.dialects.sqlite",
]
excludes = [
    "ipdb",
    "clf",
    "IronPython",
    "pydoc",
    "tkinter",
]


if '--freeze' in sys.argv:
    print "Building standalone executable..."
    sys.argv.remove('--freeze')
    from cx_Freeze import setup, Executable

    # build_exe does not seem to take the package_dir info into account
    sys.path.append('nuxeo-drive-client')

#    executables = [Executable(script, base=None)]
    executables = []
    # special handling for data files
    packages.remove('nxdrive.data')
    packages.remove('nxdrive.data.icons')
    package_data = {}
<<<<<<< HEAD
=======
    icons_home = 'nuxeo-drive-client/nxdrive/data/icons'
    include_files = [(os.path.join(icons_home, f), "icons/%s" % f)
                     for f in os.listdir(icons_home)]
    freeze_options = dict(
        executables=executables,
        options={
            "build_exe": {
                "includes": includes,
                "packages": packages + [
                    "nose",
                ],
                "excludes": excludes,
                "include_files": include_files,
            },
            "bdist_msi": {
                "add_to_path": True,
                "upgrade_code": '{800B7778-1B71-11E2-9D65-A0FD6088709B}',
            },
        },
    )
    # TODO: investigate with esky to get an auto-updateable version but
    # then make sure that we can still have .msi and .dmg packages
    # instead of simple zip files.
>>>>>>> d9d1c01c

    include_files = [
                    icons_home + "/CP_Red_Office_%d.png" % i
                        for i in [16, 32, 48, 64]
    ]

    includes = [
                "PySide",
                "PySide.QtCore",
                "PySide.QtNetwork",
                "PySide.QtGui",
                "atexit",  # implicitly required by PySide
                "sqlalchemy.dialects.sqlite",
                ]
    
    excludes = [
                "ipdb",
                "clf",
                "IronPython",
                "pydoc",
                "tkinter",
                ]
    
    if sys.platform == "win32":
        # Windows GUI program that can be launched without a cmd console
        executables.append(
            Executable(script, targetName = SHORT_APP_NAME + '.exe', base = "Win32GUI",
                       icon = icon, shortcutDir = "ProgramMenuFolder",
                       shortcutName = APP_NAME))
    
        freeze_options = dict(
            executables = executables,
            data_files = [('icons', icons_files),
                        ('data', others_files),
                        ('bin', bin_files),
                        ('images', images_files),
                        ],
            options = {
                "build_exe": {
                    "includes": includes,
                    "excludes": excludes,
                    "packages": packages + [
                        "nose",
                        "icemac.truncatetext",
                    ],
                    "include_files": include_files,
                },
                "bdist_msi": {
                    "add_to_path": True,
                    "upgrade_code": '{800B7778-1B71-11E2-9D65-A0FD6088709B}',
                },
            },
        )
    
# TODO: investigate with esky to get an auto-updateable version but
# then make sure that we can still have .msi and .dmg packages
# instead of simple zip files.
elif sys.platform == 'darwin':
    # Under OSX we use py2app instead of cx_Freeze because we need:
    # - argv_emulation=True for nxdrive:// URL scheme handling
    # - easy Info.plit customization
    import py2app  # install the py2app command
    
    excludes = [
                "ipdb",
                "clf",
                "IronPython",
                "pydoc",
                "tkinter",
                ]
                
    osx_icon = os.path.join(icons_home, 'CP_Red_Office_64.png')
    freeze_options = dict(
        app = [script],
        data_files = [('icons', icons_files),
                    ('nxdrive/data', others_files)],
        options = dict(
            py2app = dict(
                iconfile = osx_icon,
                argv_emulation = False,  # We use QT for URL scheme handling
                plist = dict(
                    CFBundleDisplayName = APP_NAME,
                    CFBundleName = APP_NAME,
                    CFBundleIdentifier = "com.sharpb2bcloud.cpo.desktop",
                    LSUIElement = True,  # Do not launch as a Dock application
                    CFBundleURLTypes = [
                        dict(
                            CFBundleURLName = '%s URL' % APP_NAME,
                            CFBundleURLSchemes = [SHORT_APP_NAME],
                        )
                    ]
                ),
<<<<<<< HEAD
                includes = includes,
                excludes = excludes,
=======
                includes=includes,
                excludes=excludes,
>>>>>>> d9d1c01c
            )
        )
    )


setup(
    name = APP_NAME,
    version = version,
    description = "Desktop synchronization client for %s." % PRODUCT_NAME,
    author = "SHARP",
    author_email = "contact@sharplabs.com",
    url = 'https://github.com/SharpCD/clouddesk_drive.git',
    packages = packages,
    package_dir = {'nxdrive': 'nuxeo-drive-client/nxdrive'},
    package_data = package_data,
    scripts = scripts,
    long_description = open('README.rst').read(),
    **freeze_options
)

<|MERGE_RESOLUTION|>--- conflicted
+++ resolved
@@ -71,7 +71,7 @@
 version = get_version()
 script = 'nuxeo-drive-client/scripts/ndrive.py'
 scriptwzd = 'nuxeo-drive-client/scripts/ndrivewzd.py'
-scripts = [script, scriptwzd]
+scripts = [script]
 
 freeze_options = {}
 
@@ -177,61 +177,12 @@
     # build_exe does not seem to take the package_dir info into account
     sys.path.append('nuxeo-drive-client')
 
-#    executables = [Executable(script, base=None)]
-    executables = []
+    executables = [Executable(script, base=None)]
     # special handling for data files
     packages.remove('nxdrive.data')
     packages.remove('nxdrive.data.icons')
     package_data = {}
-<<<<<<< HEAD
-=======
-    icons_home = 'nuxeo-drive-client/nxdrive/data/icons'
-    include_files = [(os.path.join(icons_home, f), "icons/%s" % f)
-                     for f in os.listdir(icons_home)]
-    freeze_options = dict(
-        executables=executables,
-        options={
-            "build_exe": {
-                "includes": includes,
-                "packages": packages + [
-                    "nose",
-                ],
-                "excludes": excludes,
-                "include_files": include_files,
-            },
-            "bdist_msi": {
-                "add_to_path": True,
-                "upgrade_code": '{800B7778-1B71-11E2-9D65-A0FD6088709B}',
-            },
-        },
-    )
-    # TODO: investigate with esky to get an auto-updateable version but
-    # then make sure that we can still have .msi and .dmg packages
-    # instead of simple zip files.
->>>>>>> d9d1c01c
-
-    include_files = [
-                    icons_home + "/CP_Red_Office_%d.png" % i
-                        for i in [16, 32, 48, 64]
-    ]
-
-    includes = [
-                "PySide",
-                "PySide.QtCore",
-                "PySide.QtNetwork",
-                "PySide.QtGui",
-                "atexit",  # implicitly required by PySide
-                "sqlalchemy.dialects.sqlite",
-                ]
-    
-    excludes = [
-                "ipdb",
-                "clf",
-                "IronPython",
-                "pydoc",
-                "tkinter",
-                ]
-    
+
     if sys.platform == "win32":
         # Windows GUI program that can be launched without a cmd console
         executables.append(
@@ -239,6 +190,15 @@
                        icon = icon, shortcutDir = "ProgramMenuFolder",
                        shortcutName = APP_NAME))
     
+	    scripts = []
+    	# special handling for data files
+    	packages.remove('nxdrive.data')
+    	packages.remove('nxdrive.data.icons')
+    	package_data = {}
+    	icons_home = 'nuxeo-drive-client/nxdrive/data/icons'
+    	include_files = [(os.path.join(icons_home, f), "icons/%s" % f)
+                     	for f in os.listdir(icons_home)]
+
         freeze_options = dict(
             executables = executables,
             data_files = [('icons', icons_files),
@@ -254,6 +214,7 @@
                         "nose",
                         "icemac.truncatetext",
                     ],
+					"excludes": excludes,
                     "include_files": include_files,
                 },
                 "bdist_msi": {
@@ -271,16 +232,7 @@
     # - argv_emulation=True for nxdrive:// URL scheme handling
     # - easy Info.plit customization
     import py2app  # install the py2app command
-    
-    excludes = [
-                "ipdb",
-                "clf",
-                "IronPython",
-                "pydoc",
-                "tkinter",
-                ]
-                
-    osx_icon = os.path.join(icons_home, 'CP_Red_Office_64.png')
+
     freeze_options = dict(
         app = [script],
         data_files = [('icons', icons_files),
@@ -301,13 +253,8 @@
                         )
                     ]
                 ),
-<<<<<<< HEAD
-                includes = includes,
-                excludes = excludes,
-=======
                 includes=includes,
                 excludes=excludes,
->>>>>>> d9d1c01c
             )
         )
     )
