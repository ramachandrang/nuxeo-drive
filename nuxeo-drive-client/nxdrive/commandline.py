"""Utilities to operate Nuxeo Drive from the command line"""
import os
import sys
import sys
import argparse
from getpass import getpass
import traceback
try:
    import ipdb
    debugger = ipdb
except ImportError:
    import pdb
    debugger = pdb

import win32api
import win32con

from nxdrive.controller import Controller
from nxdrive.daemon import daemonize
from nxdrive.controller import default_nuxeo_drive_folder
from nxdrive.logging_config import configure
from nxdrive.logging_config import get_logger
from nxdrive.protocol_handler import parse_protocol_url
from nxdrive.protocol_handler import register_protocol_handlers
from nxdrive import Constants

DEFAULT_NX_DRIVE_FOLDER = default_nuxeo_drive_folder()
DEFAULT_DELAY = 5.0
USAGE = """ndrive [command]

If no command is provided, the graphical application is started along with a
synchronization process.

Possible commands:
- console
- start
- stop
- bind-server
- unbind-server
- bind-root
- unbind-root
- gui
<<<<<<< HEAD
- com
=======
- wizard
>>>>>>> 8a1a1e1d

To get options for a specific command:

  ndrive command --help

"""

PROTOCOL_COMMANDS = {
    'nxdriveedit': 'edit',
    'nxdrivebind': 'bind_server',
}

# FOR DEBIGGING ONLY
DEBUGGING = 1


def make_cli_parser(add_subparsers=True):
    """Parse commandline arguments using a git-like subcommands scheme"""

    common_parser = argparse.ArgumentParser(
        add_help=False,
    )
    common_parser.add_argument(
        "--nxdrive-home",
        default="~/.nuxeo-drive",
        help="Folder to store the Nuxeo Drive configuration."
    )
    common_parser.add_argument(
        "--log-level-file",
        default="DEBUG",
        help="Minimum log level for the file log (under NXDRIVE_HOME/logs)."
    )
    common_parser.add_argument(
        "--log-level-console",
        default="INFO",
        help="Minimum log level for the console log."
    )
    common_parser.add_argument(
        "--log-filename",
        help=("File used to store the logs, default "
              "NXDRIVE_HOME/logs/nxaudit.logs")
    )
    common_parser.add_argument(
        "--debug", default=False, action="store_true",
        help="Fire a debugger (ipdb or pdb) one uncaught error."
    )
    common_parser.add_argument(
        "--delay", default=DEFAULT_DELAY, type=float,
        help="Delay in seconds between consecutive sync operations.")
    common_parser.add_argument(
        # XXX: Make it true by default as the fault tolerant mode is not yet
        # implemented
        "--stop-on-error", default=True, action="store_true",
        help="Stop the process on first unexpected error."
        "Useful for developers and Continuous Integration.")
    
    common_parser.add_argument(
        '--start', '-s', action='store_true', help='start synchronization as soon as the gui starts.')

    parser = argparse.ArgumentParser(
        parents=[common_parser],
        description="Command line interface for Nuxeo Drive operations.",
        usage=USAGE,
    )

    if not add_subparsers:
        return parser

    subparsers = parser.add_subparsers(
        title='Commands',
    )

    # Link to a remote Nuxeo server
    bind_server_parser = subparsers.add_parser(
        'bind-server', help='Attach a local folder to a Nuxeo server.',
        parents=[common_parser],
    )
    bind_server_parser.set_defaults(command='bind_server')
    bind_server_parser.add_argument(
        "--password", help="Password for the Nuxeo account")
    bind_server_parser.add_argument(
        "--local-folder",
        help="Local folder that will host the list of synchronized"
        " workspaces with a remote Nuxeo server.",
        default=DEFAULT_NX_DRIVE_FOLDER,
    )
    bind_server_parser.add_argument(
        "username", help="User account to connect to Nuxeo")
    bind_server_parser.add_argument("nuxeo_url",
                                    help="URL of the Nuxeo server.")
    bind_server_parser.add_argument(
        "--remote-roots", nargs="*", default=[],
        help="Path synchronization roots (reference or path for"
        " folderish Nuxeo documents such as Workspaces or Folders).")
    bind_server_parser.add_argument(
        "--remote-repo", default='default',
        help="Name of the remote repository.")

    # Unlink from a remote Nuxeo server
    unbind_server_parser = subparsers.add_parser(
        'unbind-server', help='Detach from a remote Nuxeo server.',
        parents=[common_parser],
    )
    unbind_server_parser.set_defaults(command='unbind_server')
    unbind_server_parser.add_argument(
        "--local-folder",
        help="Local folder that hosts the list of synchronized"
        " workspaces with a remote Nuxeo server.",
        default=DEFAULT_NX_DRIVE_FOLDER,
    )

    # Bind root folders
    bind_root_parser = subparsers.add_parser(
        'bind-root',
        help='Attach a local folder as a root for synchronization.',
        parents=[common_parser],
    )
    bind_root_parser.set_defaults(command='bind_root')
    bind_root_parser.add_argument(
        "remote_root",
        help="Remote path or id reference of a folder to synchronize.")
    bind_root_parser.add_argument(
        "--local-folder",
        help="Local folder that will host the list of synchronized"
        " workspaces with a remote Nuxeo server. Must be bound with the"
        " 'bind-server' command.",
        default=DEFAULT_NX_DRIVE_FOLDER,
    )
    bind_root_parser.add_argument(
        "--remote-repo", default='default',
        help="Name of the remote repository.")

    # Unlink from a remote Nuxeo root
    unbind_root_parser = subparsers.add_parser(
        'unbind-root', help='Detach from a remote Nuxeo root.',
        parents=[common_parser],
    )
    unbind_root_parser.set_defaults(command='unbind_root')
    unbind_root_parser.add_argument(
        "local_root", help="Local sub-folder to de-synchronize.")

    # Start / Stop the synchronization daemon
    start_parser = subparsers.add_parser(
        'start', help='Start the synchronization as a GUI-less daemon',
        parents=[common_parser],
    )
    start_parser.set_defaults(command='start')
    stop_parser = subparsers.add_parser(
        'stop', help='Stop the synchronization daemon',
        parents=[common_parser],
    )
    stop_parser.set_defaults(command='stop')
    console_parser = subparsers.add_parser(
        'console',
        help='Start a GUI-less synchronization without detaching the process.',
        parents=[common_parser],
    )
    console_parser.set_defaults(command='console')
        
    gui_parser = subparsers.add_parser(
        'gui',
        help='Start as a TrayIcon application.',
        parents=[common_parser],
    )
    gui_parser.set_defaults(command='gui')
    
    com_parser = subparsers.add_parser(
        'com',
        help="Register or Unregister the COM Local Server",
    )
    
    if sys.platform == 'win32':
        com_parser.set_defaults(command='com')
        action = com_parser.add_mutually_exclusive_group(required=True)
        action.add_argument(
            '--register', required=False, action='store_true', help='Register COM Local Server')
        action.add_argument(
            '--unregister', required=False, action='store_true', help='Unregister COM Local Server')    
    
    # embedded test runner base on nose:
    test_parser = subparsers.add_parser(
        'test',
        help='Run the Nuxeo Drive test suite.',
        parents=[common_parser],
    )
    
    wizard_parser = subparsers.add_parser(
        'wizard',
        help='Run the wizard.',
        parents=[common_parser],
    )
    wizard_parser.set_defaults(command='wizard')
    
    test_parser.set_defaults(command='test')
    test_parser.add_argument(
        "--with-coverage", default=False, action="store_true",
        help="Compute coverage report.")
    test_parser.add_argument(
        "--with-profile", default=False, action="store_true",
        help="Compute profiling report.")

    # TODO: add a parser for the "status" operation to list the synchronization
    # status of a given folder content so as to make it possible to display
    # status icons for individual files using a single DB access
    return parser


class CliHandler(object):
    """Command Line Interface handler: parse options and execute operation"""


    def parse_cli(self, argv):
        """Parse the command line argument using argparse and protocol URL"""
        # Filter psn argument provided by OSX .app service launcher
        # https://developer.apple.com/library/mac/documentation/Carbon/Reference/LaunchServicesReference/LaunchServicesReference.pdf
        # When run from the .app bundle generated with py2app with
        # argv_emulation=True this is already filtered out but we keep it
        # for running CLI from the source folder in development.
        argv = [a for a in argv if not a.startswith("-psn_")]

        # Preprocess the args to detect protocol handler calls and be more
        # tolerant to missing subcommand
        has_command = False
        protocol_url = None

        filtered_args = []
        for arg in argv[1:]:
            if arg.startswith('nxdrive://'):
                protocol_url = arg
                continue
            if not arg.startswith('-'):
                has_command = True
            filtered_args.append(arg)

        parser = make_cli_parser(add_subparsers=has_command)
        options = parser.parse_args(filtered_args)
        if options.debug:
            # Install Post-Mortem debugger hook

            def info(type, value, tb):
                traceback.print_exception(type, value, tb)
                print
                debugger.pm()

            sys.excepthook = info

        # Merge any protocol info into the other parsed commandline
        # parameters
        if protocol_url is not None:
            protocol_info = parse_protocol_url(protocol_url)
            for k, v in protocol_info.items():
                setattr(options, k, v)

        return options

    def _configure_logger(self, options):
        """Configure the logging framework from the provided options"""
        filename = options.log_filename
        if filename is None:
            filename = os.path.join(
                options.nxdrive_home, 'logs', 'nxdrive.log')

        configure(
            filename,
            file_level=options.log_level_file,
            console_level=options.log_level_console,
            command_name=options.command,
        )

    def handle(self, argv):
        """Parse options, setup logs and controller and dispatch execution."""
        options = self.parse_cli(argv)
        # 'start' is the default command if None is provided
        command = options.command = getattr(options, 'command', 'launch')

        # Configure the logging framework
        self._configure_logger(options)

        # Initialize a controller for this process
        self.controller = Controller(options.nxdrive_home)

        # Find the command to execute based on the
        handler = getattr(self, command, None)
        if handler is None:
            raise NotImplementedError(
                'No handler implemented for command ' + options.command)

        self.log = get_logger(__name__)
        self.log.debug("Command line: " + ' '.join(argv))
  
        # Ensure that the protocol handler are registered:
        # this is useful for the edit / open link in the Nuxeo interface
        register_protocol_handlers(self.controller)
        try:
            return handler(options)
        except Exception, e:
            if options.debug:
                # Make it possible to use the postmortem debugger
                raise
            else:
                self.log.error("Error executing '%s': %s", command, e,
                          exc_info=True)
    
    def looper(self, options=None):
        def wrapper(operation):
            fault_tolerant = not getattr(options, 'stop_on_error', True)
            delay=getattr(options, 'delay', DEFAULT_DELAY)
            return self.controller.loop(fault_tolerant=fault_tolerant, delay=delay, sync_operation=operation)
        return wrapper


    def default(self, options=None):
        # TODO: use the start method as default once implemented
        return self.console(options=options)
 
    def launch(self, options=None):
        """Launch the QT app in the main thread and sync in another thread."""
        # TODO: use the start method as default once implemented
#        from nxdrive.gui.application import Application
#        app = Application(self.controller, options)
#        app.exec_()
        self.gui(options)

    def start(self, options=None):
        """Launch the synchronization in a daemonized process (under POSIX)"""
        # Close DB connections before Daemonization
        self.controller.dispose()
        daemonize()

        self.controller = Controller(options.nxdrive_home)
        self._configure_logger(options)
        self.log.debug("Synchronization daemon started.")

        fault_tolerant = not getattr(options, 'stop_on_error', True)
        self.controller.loop(fault_tolerant=fault_tolerant,
                             delay=getattr(options, 'delay', DEFAULT_DELAY))
        return 0

    def console(self, options):
#        value = getattr(options, 'stop_on_error', True)
#        if str(value).lower() in ('true', 't', 'yes', 'y'): fault_tolerant = False
#        elif str(value).lower() in ('false', 'no', 'f', 'n'): fault_tolerant = True
#        else: fault_tolerant = None

        fault_tolerant = not getattr(options, 'stop_on_error', True)
        self.controller.loop(fault_tolerant=fault_tolerant,
                             delay=getattr(options, 'delay', DEFAULT_DELAY))
        return 0
    
    def gui(self, options=None):
#        sys.coinit_flags = 2
#        import pythoncom
#        import win32api
#        from win32com.server import factory
#        from nxdrive.icon_overlay.win32 import IconOverlay
#        from win32com.server import localserver
#        
#        sys.argv = sys.argv[:1]
#        sys.argv.append(IconOverlay._reg_clsid_)
#        localserver.main()
        # start the COM server
#        infos = factory.RegisterClassFactories([IconOverlay._reg_clsid_])
        #=======================================================================
        # pythoncom.EnableQuitMessage(win32api.GetCurrentThreadId())    
        #=======================================================================
#        pythoncom.CoResumeClassObjects()
#        sys.argv.append('--register')
#        register_iconovelay_handler()

        from nxdrive.gui.menubar import startApp
        result =  startApp(self.controller, options)
        
#        sys.argv = sys.argv[:-1]
#        sys.argv.append('--unregister')
#        unregister_icon_ovelay_handler()

#        factory.RevokeClassFactories( infos )
#        pythoncom.CoUninitialize()
        return result

    def wizard(self, options=None):
        from nxdrive.gui.wizard import startWizard
        return startWizard(self.controller, options)
        
    def stop(self, options=None):
        self.controller.stop()
        return 0

    def status(self, options):
        states = self.controller.status(options.files)
        for filename, status in states:
            print status + '\t' + filename
        return 0

    def edit(self, options):
        self.controller.launch_file_editor(
            options.server_url, options.repository, options.docref)
        return 0

    def bind_server(self, options):
        if options.password is None:
            password = getpass()
        else:
            password = options.password
        self.controller.bind_server(options.local_folder, options.nuxeo_url,
                                    options.username, password)
        for root in options.remote_roots:
            self.controller.bind_root(options.local_folder, root,
                                      repository=options.remote_repo)
        return 0

    def unbind_server(self, options):
        self.controller.unbind_server(options.local_folder)
        return 0

    def bind_root(self, options):
        self.controller.bind_root(options.local_folder, options.remote_root,
                                  repository=options.remote_repo)
        return 0

    def unbind_root(self, options):
        self.controller.unbind_root(options.local_root)
        return 0

    def com(self, options):
        if options.register:
            register_iconovelay_handler()
        elif options.unregister:
            unregister_icon_ovelay_handler()

        
    def test(self, options):
        import nose
        # Monkeypatch nose usage message as it's complicated to include
        # the missing text resource in the frozen binary package
        nose.core.TestProgram.usage = lambda cls: ""
        argv = [
            '',
            '--verbose',
        ]

        if options.with_coverage:
            argv += [
                '--with-coverage',
                '--cover-package=nxdrive',
                '--cover-html',
                '--cover-html-dir=coverage',
            ]

        if options.with_profile:
            argv += [
                '--with-profile',
                '--profile-restrict=nxdrive',
            ]
        # List the test modules explicitly as recursive discovery is broken
        # when the app is frozen.
        argv += [
            "nxdrive.tests.test_controller",
            "nxdrive.tests.test_filesystem_client",
            "nxdrive.tests.test_integration_nuxeo_client",
            "nxdrive.tests.test_integration_synchronization",
        ]
        return 0 if nose.run(argv=argv) else 1

def register_iconovelay_handler():
    if sys.platform == 'win32':
        import win32com.server.register
        from nxdrive.icon_overlay.win32 import IconOverlay
        win32com.server.register.UseCommandLine(IconOverlay, debug=DEBUGGING)
        
        keyname = r'Software\Microsoft\Windows\CurrentVersion\Explorer\ShellIconOverlayIdentifiers\%sOverlay' % Constants.SHORT_APP_NAME
        key = win32api.RegCreateKey (win32con.HKEY_LOCAL_MACHINE, keyname)
        win32api.RegSetValue (key, None, win32con.REG_SZ, IconOverlay._reg_clsid_)
    else:
        pass

def unregister_icon_ovelay_handler():
    if sys.platform == 'win32':
        import win32com.server.register
        import pywintypes
        from nxdrive.icon_overlay.win32 import IconOverlay
        win32com.server.register.UseCommandLine(IconOverlay)
        
        keyname = r'Software\Microsoft\Windows\CurrentVersion\Explorer\ShellIconOverlayIdentifiers'
        key = win32api.RegOpenKey(win32con.HKEY_LOCAL_MACHINE, keyname)
        try:
            win32api.RegDeleteKey(key, '%sOverlay' % Constants.SHORT_APP_NAME)
        except pywintypes.error:
            pass
    else:
        pass

def main(argv=None):
    if argv is None:
        argv = sys.argv
    return CliHandler().handle(argv)

if __name__ == "__main__":
#    sys.argv.append('--register')
#    register_iconovelay_handler()
#    sys.argv = sys.argv[:-1]
    ret = main()
#    sys.argv.append('--unregister')
#    unregister_icon_ovelay_handler()
    sys.exit(ret)<|MERGE_RESOLUTION|>--- conflicted
+++ resolved
@@ -1,6 +1,5 @@
 """Utilities to operate Nuxeo Drive from the command line"""
 import os
-import sys
 import sys
 import argparse
 from getpass import getpass
@@ -40,11 +39,8 @@
 - bind-root
 - unbind-root
 - gui
-<<<<<<< HEAD
+- wizard
 - com
-=======
-- wizard
->>>>>>> 8a1a1e1d
 
 To get options for a specific command:
 
@@ -543,10 +539,4 @@
     return CliHandler().handle(argv)
 
 if __name__ == "__main__":
-#    sys.argv.append('--register')
-#    register_iconovelay_handler()
-#    sys.argv = sys.argv[:-1]
-    ret = main()
-#    sys.argv.append('--unregister')
-#    unregister_icon_ovelay_handler()
     sys.exit(ret)