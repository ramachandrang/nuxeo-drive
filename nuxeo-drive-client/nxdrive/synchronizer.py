--- conflicted
+++ resolved
@@ -29,13 +29,10 @@
 from nxdrive.model import SyncFolders
 from nxdrive.model import ServerEvent
 from nxdrive.logging_config import get_logger
-<<<<<<< HEAD
 from nxdrive import Constants
 from nxdrive.utils import exceptions
 from nxdrive.utils import get_maintenance_message
-=======
 from nxdrive.utils import safe_long_path
->>>>>>> 3ff09ae3
 
 WindowsError = None
 try:
@@ -255,7 +252,6 @@
                 return
 
         client = from_state.get_local_client()
-        # TODO Map to the correct local root
         info = client.get_info('/')
         # recursive update
         self._scan_local_recursive(session, client, from_state, info)
@@ -469,13 +465,8 @@
 
             new_pair = False
             if child_pair is None:
-<<<<<<< HEAD
-                child_pair, _ = self._find_remote_child_match_or_create(
-                    doc_pair, child_info, session = session)
-=======
                 child_pair, new_pair = self._find_remote_child_match_or_create(
                     doc_pair, child_info, session=session)
->>>>>>> 3ff09ae3
 
             if new_pair or force_recursion:
                 self._scan_remote_recursive(session, client, child_pair,
@@ -670,11 +661,7 @@
                       name, parent_pair.remote_name)
             remote_ref = remote_client.make_file(
                 parent_ref, name,
-<<<<<<< HEAD
-                content = local_client.get_content(doc_pair.local_path))
-=======
                 content=local_client.get_content(doc_pair.local_path))
->>>>>>> 3ff09ae3
         doc_pair.update_remote(remote_client.get_info(remote_ref))
         doc_pair.update_state('synchronized', 'synchronized')
 
@@ -709,11 +696,7 @@
                       parent_pair.get_local_abspath())
             path = local_client.make_file(
                 local_parent_path, name,
-<<<<<<< HEAD
-                content = remote_client.get_content(doc_pair.remote_ref))
-=======
                 content=remote_client.get_content(doc_pair.remote_ref))
->>>>>>> 3ff09ae3
         doc_pair.update_local(local_client.get_info(path))
         self.update_recent_files(doc_pair, status = status, session = session)
         doc_pair.update_state('synchronized', 'synchronized')
@@ -762,14 +745,9 @@
         self._delete_with_descendant_states(session, doc_pair)
 
     def _synchronize_conflicted(self, doc_pair, session,
-<<<<<<< HEAD
         local_client, remote_client, local_info, remote_info, status = None):
-        if doc_pair.local_digest == doc_pair.remote_digest != None:
-=======
-        local_client, remote_client, local_info, remote_info):
         if doc_pair.local_digest == doc_pair.remote_digest:
             # Note: this also handles folders
->>>>>>> 3ff09ae3
             log.debug('Automated conflict resolution using digest for %s',
                 doc_pair.get_local_abspath())
             doc_pair.update_state('synchronized', 'synchronized')
@@ -818,35 +796,6 @@
         if doc_pair.pair_state == 'locally_deleted':
             source_doc_pair = doc_pair
             target_doc_pair = None
-<<<<<<< HEAD
-            wanted_local_state = 'created'
-            if doc_pair.folderish:
-                # TODO: implement me!
-                return False
-            else:
-                # The creation detection might not have occurred yet for the
-                # other pair state
-                candidates = session.query(LastKnownState).filter_by(
-                    local_folder = doc_pair.local_folder,
-                    folderish = 0,
-                    local_digest = doc_pair.local_digest,
-                    remote_ref = None).filter(
-                    or_(LastKnownState.local_state == 'created',
-                        LastKnownState.local_state == 'unknown')).all()
-        elif doc_pair.pair_state == 'locally_created':
-            source_doc_pair = None
-            target_doc_pair = doc_pair
-            wanted_local_state = 'deleted'
-            if doc_pair.folderish:
-                # TODO: implement me!
-                return False
-            else:
-                candidates = session.query(LastKnownState).filter_by(
-                    local_folder = doc_pair.local_folder,
-                    folderish = 0,
-                    local_digest = doc_pair.local_digest,
-                    local_state = 'deleted').all()
-=======
             # The creation detection might not have occurred yet for the
             # other pair state: let consider both pairs in states 'created'
             # and 'unknown'.
@@ -859,7 +808,6 @@
             source_doc_pair = None
             target_doc_pair = doc_pair
             filters.append(LastKnownState.local_state == 'deleted')
->>>>>>> 3ff09ae3
         else:
             # Nothing to do
             return None, None
@@ -1014,11 +962,7 @@
                 if getattr(e, 'code', None) == 500:
                     # This is an unexpected: blacklist doc_pair for
                     # a cooldown period
-<<<<<<< HEAD
-                    log.error("Failed to sync %r", pair_state, exc_info = True)
-=======
                     log.error("Failed to sync %r", pair_state, exc_info=True)
->>>>>>> 3ff09ae3
                     pair_state.last_sync_error_date = datetime.utcnow()
                     session.commit()
                 else:
@@ -1027,11 +971,7 @@
                     raise e
             except Exception as e:
                 # Unexpected exception: blacklist for a cooldown period
-<<<<<<< HEAD
-                log.error("Failed to sync %r", pair_state, exc_info = True)
-=======
                 log.error("Failed to sync %r", pair_state, exc_info=True)
->>>>>>> 3ff09ae3
                 pair_state.last_sync_error_date = datetime.utcnow()
                 session.commit()
 
@@ -1269,16 +1209,12 @@
                 log.debug("iteration %d, synchronized %d", self.loop_count, n_synchronized)
                 self.loop_count += 1
 
-<<<<<<< HEAD
-        except KeyboardInterrupt, e:
-=======
                 # Force a commit here to refresh the visibility of any
                 # concurrent change in the database for instance if the use
                 # has updated the connection credentials for a server binding.
                 session.commit()
 
         except KeyboardInterrupt:
->>>>>>> 3ff09ae3
             self.get_session().rollback()
             log.info("Interrupted synchronization on user's request.")
         except Exception, e:
@@ -1348,14 +1284,9 @@
             if remote_ref in refreshed:
                 # A more recent version was already processed
                 continue
-<<<<<<< HEAD
-            doc_pairs = session.query(LastKnownState).filter_by(
-                remote_ref = remote_ref).all()
-=======
             doc_pair = session.query(LastKnownState).filter_by(
                 local_folder=server_binding.local_folder,
                 remote_ref=remote_ref).first()
->>>>>>> 3ff09ae3
             updated = False
             if doc_pair is not None:
                 if doc_pair.server_binding.server_url == s_url:
@@ -1459,7 +1390,8 @@
             else:
                 # Only update recently changed documents
                 self._update_remote_states(server_binding, summary,
-                                           session = session)
+                                           session=session)
+                self._notify_pending(server_binding)
 
             remote_refresh_duration = time() - tick
             tick = time()
@@ -1497,8 +1429,6 @@
                       local_refresh_duration,
                       remote_refresh_duration,
                       synchronization_duration)
-
-#            self._update_sync_folders(server_binding, session=session)
 
             if self._frontend is not None and n_pending > 0:
                 self._frontend.notify_stop_transfer()
@@ -1546,7 +1476,13 @@
     def _handle_network_error(self, server_binding, e, session = None):
         _log_offline(e, "synchronization loop")
         log.trace("Traceback of ignored network error:",
-                  exc_info = True)
+                  exc_info=True)
+        if self._frontend is not None:
+            self._frontend.notify_offline(
+                server_binding.local_folder, e)
+
+        self._controller.invalidate_client_cache(
+            server_binding.server_url)
 
         if isinstance(e, MaintenanceMode):
             assert e.url.startswith(server_binding.server_url), \
