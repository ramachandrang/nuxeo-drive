--- conflicted
+++ resolved
@@ -7,18 +7,13 @@
 import urllib2
 import socket
 import httplib
-<<<<<<< HEAD
-=======
-
-from sqlalchemy import not_, or_
->>>>>>> d9d1c01c
 import psutil
-from collections import defaultdict, Iterable
-
-
-from sqlalchemy.sql.expression import not_, or_, and_
+
+from sqlalchemy import not_, or_, and_
 from sqlalchemy import asc, desc
 from sqlalchemy.orm.exc import NoResultFound, MultipleResultsFound
+
+from collections import defaultdict, Iterable
 
 from nxdrive.client import DEDUPED_BASENAME_PATTERN
 from nxdrive.client import safe_filename
@@ -32,7 +27,6 @@
 from nxdrive.model import LastKnownState
 from nxdrive.model import RecentFiles
 from nxdrive.model import SyncFolders
-from nxdrive.model import RootBinding
 from nxdrive.model import ServerEvent
 from nxdrive.logging_config import get_logger
 from nxdrive import Constants
@@ -457,7 +451,6 @@
         session.add(child_pair)
         return child_pair, True
 
-<<<<<<< HEAD
     def update_roots(self, server_binding=None, session=None, repository=None):
         """Ensure that the list of bound roots match server-side info"""
         session = self.get_session() if session is None else session
@@ -486,14 +479,8 @@
             self._frontend.notify_local_folders(local_folders)
 
     def synchronize_one(self, doc_pair, session = None, status = None):
-        """Refresh state a perform network transfer for a pair of documents."""
-        if session is None:
-            session = self.get_session()
-=======
-    def synchronize_one(self, doc_pair, session=None):
         """Refresh state and perform network transfer for a pair of documents."""
         session = self.get_session() if session is None else session
->>>>>>> d9d1c01c
         # Find a cached remote client for the server binding of the file to
         # synchronize
         remote_client = self.get_remote_fs_client(doc_pair.server_binding)
@@ -507,8 +494,6 @@
         if doc_pair.local_path is not None:
             local_info = doc_pair.refresh_local(local_client)
         if doc_pair.remote_ref is not None:
-#            fetch_parent_uid = self._get_fetch_parent_uid(doc_pair.remote_ref)
-#            remote_info = doc_pair.refresh_remote(remote_client, fetch_parent_uid = fetch_parent_uid)
             remote_info = doc_pair.refresh_remote(remote_client)
 
         # Detect creation
@@ -529,23 +514,6 @@
         # TODO: refactor blob access API to avoid loading content in memory
         # as python strings
 
-<<<<<<< HEAD
-        if doc_pair.pair_state == 'locally_modified':
-            # TODO: handle smart versionning policy here (or maybe delegate to
-            # a dedicated server-side operation)
-            if doc_pair.remote_digest != doc_pair.local_digest:
-                log.debug("Updating remote document '%s'.",
-                          doc_pair.remote_name)
-                remote_client.update_content(
-                    doc_pair.remote_ref,
-                    local_client.get_content(doc_pair.local_path),
-                    name=doc_pair.remote_name,
-                )
-
-#                fetch_parent_uid = self._get_fetch_parent_uid(doc_pair.remote_ref)
-#                doc_pair.refresh_remote(remote_client, fetch_parent_uid = fetch_parent_uid)
-                doc_pair.refresh_remote(remote_client)
-=======
         handler_name = '_synchronize_' + doc_pair.pair_state
         sync_handler = getattr(self, handler_name, None)
 
@@ -591,7 +559,6 @@
         else:
             # digest agree, no need to transfer additional bytes over the
             # network
->>>>>>> d9d1c01c
             doc_pair.update_state('synchronized', 'synchronized')
 
     def _synchronize_locally_created(self, doc_pair, session,
@@ -680,22 +647,6 @@
                 # TODO: handle OS-specific trash management?
                 log.debug("Deleting local doc '%s'",
                           doc_pair.get_local_abspath())
-<<<<<<< HEAD
-                content = remote_client.get_content(doc_pair.remote_ref)
-                try:
-                    local_client.update_content(doc_pair.local_path, content)
-                    doc_pair.refresh_local(local_client)
-                    self.update_recent_files(doc_pair, status = status, session = session)
-                    doc_pair.update_state('synchronized', 'synchronized')
-                except (IOError, WindowsError):
-                    log.debug("Delaying update for remotely modified "
-                              "content %r due to concurrent file access.",
-                              doc_pair)
-            else:
-                # digest agree, no need to transfer additional bytes over the
-                # network
-                doc_pair.update_state('synchronized', 'synchronized', status = status)
-=======
                 local_client.delete(doc_pair.local_path)
                 self._delete_with_descendant_states(session, doc_pair)
                 # XXX: shall we also delete all the subcontent / folder at
@@ -741,7 +692,6 @@
         / move operation
         """
         # Detection step
->>>>>>> d9d1c01c
 
         if doc_pair.pair_state == 'locally_deleted':
             source_doc_pair = doc_pair
@@ -768,17 +718,6 @@
                 # TODO: implement me!
                 return False
             else:
-<<<<<<< HEAD
-                remote_ref = remote_client.make_file(
-                    parent_ref, name,
-                    content=local_client.get_content(doc_pair.local_path))
-                log.debug("Creating remote document '%s' in folder '%s'",
-                          name, parent_pair.remote_name)
-#            fetch_parent_uid = self._get_fetch_parent_uid(remote_ref, session = session)
-#            doc_pair.update_remote(remote_client.get_info(remote_ref, fetch_parent_uid = fetch_parent_uid))
-            doc_pair.update_remote(remote_client.get_info(remote_ref))
-            doc_pair.update_state('synchronized', 'synchronized')
-=======
                 candidates = session.query(LastKnownState).filter_by(
                     local_folder=doc_pair.local_folder,
                     folderish=0,
@@ -787,7 +726,6 @@
         else:
             # Nothing to do
             return False
->>>>>>> d9d1c01c
 
         if doc_pair.folderish:
             # TODO: implement me!
@@ -807,59 +745,16 @@
             if doc_pair.pair_state == 'locally_deleted':
                 target_doc_pair = candidates[0]
             else:
-<<<<<<< HEAD
-                path = local_client.make_file(
-                    local_parent_path, name,
-                    content=remote_client.get_content(doc_pair.remote_ref))
-                log.debug("Creating local document '%s' in '%s'", name,
-                          parent_pair.get_local_abspath())
-            doc_pair.update_local(local_client.get_info(path))
-            self.update_recent_files(doc_pair, status = status, session = session)
-            doc_pair.update_state('synchronized', 'synchronized')
-=======
                 source_doc_pair = candidates[0]
->>>>>>> d9d1c01c
 
         if source_doc_pair is None or target_doc_pair is None:
             # No candidate found
             return False
 
-<<<<<<< HEAD
-        elif doc_pair.pair_state == 'remotely_deleted':
-            if doc_pair.local_path is not None:
-                try:
-                    # TODO: handle OS-specific trash management?
-                    log.debug("Deleting local doc '%s'",
-                              doc_pair.get_local_abspath())
-                    self.update_recent_files(doc_pair, status = status, session = session)
-                    local_client.delete(doc_pair.local_path)
-                    self._delete_with_descendant_states(session, doc_pair)
-                    # XXX: shall we also delete all the subcontent / folder at
-                    # once in the medata table?
-                except (IOError, WindowsError):
-                    # Under Windows deletion can be impossible while another
-                    # process is accessing the same file (e.g. word processor)
-                    # TODO: be more specific as detecting this case:
-                    # shall we restrict to the case e.errno == 13 ?
-                    log.debug(
-                        "Deletion of '%s' delayed due to concurrent"
-                        "editing of this file by another process.",
-                        doc_pair.get_local_abspath())
-            else:
-                self._delete_with_descendant_states(session, doc_pair)
-
-        elif doc_pair.pair_state == 'deleted':
-            # No need to store this information any further
-            log.debug('Deleting doc pair %s deleted on both sides',
-                doc_pair.local_path)
-            self.update_recent_files(doc_pair, status = status, session = session)
-            self._delete_with_descendant_states(session, doc_pair)
-=======
         # Resolution step
 
         moved_or_renamed = False
         remote_ref = source_doc_pair.remote_ref
->>>>>>> d9d1c01c
 
         # check that the target still exists
         if not remote_client.exists(remote_ref):
@@ -920,11 +815,11 @@
             pending = self._controller.list_pending(
                 local_folder=local_folder, limit=self.limit_pending,
                 session=session, ignore_in_error=self.error_skip_period)
-
-            or_more = len(pending) == self.limit_pending
-            if self._frontend is not None:
-                self._frontend.notify_pending(
-                    local_folder, len(pending), or_more=or_more)
+            # TO BE REMOVED: sends a notification for every file
+#            or_more = len(pending) == self.limit_pending
+#            if self._frontend is not None:
+#                self._frontend.notify_pending(
+#                    local_folder, len(pending), or_more=or_more)
 
             if len(pending) == 0:
                 break
@@ -939,24 +834,12 @@
             except POSSIBLE_NETWORK_ERROR_TYPES as e:
                 # This is expected and should interrupt the sync process for
                 # this local_folder and should be dealt with in the main loop
-<<<<<<< HEAD
-                if hasattr(e, 'code'):
-                    if e.code == 500:
-                        log.error("Failed to sync %r", pair_state, exc_info=True)
-                        pair_state.last_sync_error_date = datetime.utcnow()
-                        session.commit()
-                    else:
-                        raise e
-=======
                 if getattr(e, 'code', None) == 500:
                     log.error("Failed to sync %r", pair_state, exc_info=True)
                     pair_state.last_sync_error_date = datetime.utcnow()
                     session.commit()
->>>>>>> d9d1c01c
                 else:
-                    # TODO how to deal with an error which has no 'code'?
-                    # observed error SSLError which did not have the 'code' attribute
-                    pass
+                    raise e
             except Exception as e:
                 # Unexpected exception
                 log.error("Failed to sync %r", pair_state, exc_info=True)
@@ -995,14 +878,14 @@
         return os.path.join(self._controller.config_folder,
                             'nxdrive_%s.pid' % process_name)
 
-    def check_running(self, process_name = "sync"):
+    def check_running(self, process_name="sync"):
         """Check whether another sync process is already runnning
 
         If nxdrive.pid file already exists and the pid points to a running
         nxdrive program then return the pid. Return None otherwise.
 
         """
-        pid_filepath = self._get_sync_pid_filepath(process_name = process_name)
+        pid_filepath = self._get_sync_pid_filepath(process_name=process_name)
         if os.path.exists(pid_filepath):
             with open(pid_filepath, 'rb') as f:
                 pid = int(f.read().strip())
@@ -1037,7 +920,8 @@
 
     def should_stop_synchronization(self, delete_stop_file = True):
         """Check whether another process has told the synchronizer to stop"""
-        stop_file = os.path.join(self._controller.config_folder, "stop_%d" % os.getpid())
+        stop_file = os.path.join(self._controller.config_folder,
+                                 "stop_%d" % os.getpid())
         if os.path.exists(stop_file):
             if delete_stop_file:
                 os.unlink(stop_file)
@@ -1077,7 +961,7 @@
 
             return False
 
-    def loop(self, max_loops = None, delay = None):
+    def loop(self, max_loops=None, delay=None):
         """Forever loop to scan / refresh states and perform sync"""
 
         delay = delay if delay is not None else self.delay
@@ -1101,8 +985,7 @@
 
         if self._frontend is not None:
             self._frontend.notify_sync_started()
-
-        pid = self.check_running(process_name = "sync")
+        pid = self.check_running(process_name="sync")
         if pid is not None:
             log.warning(
                     "Synchronization process with pid %d already running.",
@@ -1110,19 +993,20 @@
             return
 
         # Write the pid of this process
-        pid_filepath = self._get_sync_pid_filepath(process_name = "sync")
+        pid_filepath = self._get_sync_pid_filepath(process_name="sync")
         pid = os.getpid()
         with open(pid_filepath, 'wb') as f:
             f.write(str(pid))
 
         log.info("Starting synchronization (pid=%d)", pid)
+        self.continue_synchronization = True
 
         previous_time = time()
         session = self.get_session()
         self.loop_count = 0
 
         try:
-            self.get_folders()
+#            self.get_folders()
             # start status thread used to provide file status for icon overlays
             self._controller.start_status_thread()
             
@@ -1205,8 +1089,8 @@
         remote_client = self.get_remote_fs_client(server_binding)
 
         summary = remote_client.get_changes(
-            last_sync_date = server_binding.last_sync_date,
-            last_root_definitions = server_binding.last_root_definitions)
+            last_sync_date=server_binding.last_sync_date,
+            last_root_definitions=server_binding.last_root_definitions)
 
         root_definitions = summary['activeSynchronizationRootDefinitions']
         sync_date = summary['syncDate']
@@ -1348,7 +1232,6 @@
                 # Only update recently changed documents
                 self._update_remote_states(server_binding, summary,
                                            session=session)
-                self._notify_pending(server_binding)
 
             remote_refresh_duration = time() - tick
             tick = time()
@@ -1386,14 +1269,12 @@
                       local_refresh_duration,
                       remote_refresh_duration,
                       synchronization_duration)
+            
+            self._update_sync_folders(server_binding, session=session)
        
             if self._frontend is not None and n_pending > 0:
                 self._frontend.notify_stop_transfer()   
-                
-            # update storage used info  
-            # BEGIN TEST ONLY
-#            n_synchronized = 1
-            # END TEST ONLY
+
             if n_synchronized > 0:
                 self._controller.update_storage_used(session = session)
                 self.update_last_access(server_binding)   
@@ -1678,14 +1559,14 @@
             session = self.get_session()
 
         roots_to_register = session.query(SyncFolders, ServerBinding).\
-                            filter(SyncFolders.state == True).\
-                            filter(SyncFolders.checked == None).\
+                            filter(SyncFolders.check_state).\
+                            filter(not SyncFolders.bind_state).\
                             filter(ServerBinding.local_folder == SyncFolders.local_folder).\
                             all()
 
         roots_to_unregister = session.query(SyncFolders, ServerBinding).\
-                            filter(SyncFolders.state == False).\
-                            filter(SyncFolders.checked != None).\
+                            filter(not SyncFolders.check_state).\
+                            filter(SyncFolders.bind_state).\
                             filter(ServerBinding.local_folder == SyncFolders.local_folder).\
                             all()
 
@@ -1732,95 +1613,95 @@
             self._local_bind_root(server_binding, remote_roots_by_id[ref],
                                   rc, session)
 
-    def _local_bind_root(self, server_binding, remote_info, nxclient, session):
-        # Check that this workspace does not already exist locally
-        # TODO: shall we handle deduplication for root names too?
-
-        folder_name = remote_info.name
-        local_root = os.path.join(server_binding.local_folder,
-                                safe_filename(remote_info.name))
-        try:
-            sync_folder = session.query(SyncFolders).filter(SyncFolders.remote_id == remote_info.uid).one()
-            if sync_folder.remote_root == Constants.ROOT_CLOUDDESK and sync_folder.remote_id == Constants.OTHERS_DOCS_UID:
-                # this binding root is Others' Docs
-                local_root = os.path.join(server_binding.local_folder,
-                                  safe_filename(Constants.OTHERS_DOCS))
-
-            elif sync_folder.remote_root == Constants.ROOT_CLOUDDESK:
-                # this is My Docs
-                local_root = os.path.join(server_binding.local_folder,
-                                  safe_filename(Constants.MY_DOCS))
-
-            elif sync_folder.remote_root == Constants.ROOT_MYDOCS:
-                # child of My Docs
-                local_root = os.path.join(server_binding.local_folder,
-                                  safe_filename(Constants.MY_DOCS),
-                                  safe_filename(folder_name))
-
-            elif sync_folder.remote_root == Constants.ROOT_OTHERS_DOCS:
-                # child of Others Docs
-                local_root = os.path.join(server_binding.local_folder,
-                                  safe_filename(Constants.OTHERS_DOCS),
-                                  safe_filename(folder_name))
-
-        except NoResultFound:
-            log.error("binding root %s is not a synced folder", remote_info.name)
-        except MultipleResultsFound:
-            log.error("binding root %s is two or more  synced folders", remote_info.name)
-
-        repository = nxclient.repository
-        if not os.path.exists(local_root):
-            os.makedirs(local_root)
-        lcclient = LocalClient(local_root)
-        local_info = lcclient.get_info('/')
-
-        try:
-            existing_binding = session.query(RootBinding).filter_by(
-                local_root = local_root,
-            ).one()
-            if (existing_binding.remote_repo != repository
-                or existing_binding.remote_root != remote_info.uid):
-                raise RuntimeError(
-                    "%r is already bound to %r on repo %r of %r" % (
-                        local_root,
-                        existing_binding.remote_root,
-                        existing_binding.remote_repo,
-                        existing_binding.server_binding.server_url))
-        except NoResultFound:
-            # Register the new binding itself
-            log.info("Binding local root '%s' to '%s' (id=%s) on server '%s'",
-                 local_root, remote_info.name, remote_info.uid,
-                     server_binding.server_url)
-            session.add(RootBinding(local_root, repository, remote_info.uid, server_binding.local_folder))
-
-            # Initialize the metadata of the root and let the synchronizer
-            # scan the folder recursively
-            state = LastKnownState(lcclient.base_folder,
-                    local_info = local_info, remote_info = remote_info)
-            if remote_info.folderish:
-                # Mark as synchronized as there is nothing to download later
-                state.update_state(local_state = 'synchronized',
-                        remote_state = 'synchronized')
-            else:
-                # Mark remote as updated to trigger a download of the binary
-                # attachment during the next synchro
-                state.update_state(local_state = 'synchronized',
-                                remote_state = 'modified')
-            session.add(state)
-            self.scan_local(local_root, session = session)
-            self.scan_remote(local_root, session = session)
-            session.commit()
-
-            if  self._frontend is not None:
-                self._frontend.notify_folders_changed()
-
-    def _local_unbind_root(self, binding, session):
-        log.info("Unbinding local root '%s'.", binding.local_root)
-        session.delete(binding)
-        session.commit()
-
-        if self._frontend is not None:
-            self._frontend.notify_folders_changed()
+#    def _local_bind_root(self, server_binding, remote_info, nxclient, session):
+#        # Check that this workspace does not already exist locally
+#        # TODO: shall we handle deduplication for root names too?
+#
+#        folder_name = remote_info.name
+#        local_root = os.path.join(server_binding.local_folder,
+#                                safe_filename(remote_info.name))
+#        try:
+#            sync_folder = session.query(SyncFolders).filter(SyncFolders.remote_id == remote_info.uid).one()
+#            if sync_folder.remote_root == Constants.ROOT_CLOUDDESK and sync_folder.remote_id == Constants.OTHERS_DOCS_UID:
+#                # this binding root is Others' Docs
+#                local_root = os.path.join(server_binding.local_folder,
+#                                  safe_filename(Constants.OTHERS_DOCS))
+#
+#            elif sync_folder.remote_root == Constants.ROOT_CLOUDDESK:
+#                # this is My Docs
+#                local_root = os.path.join(server_binding.local_folder,
+#                                  safe_filename(Constants.MY_DOCS))
+#
+#            elif sync_folder.remote_root == Constants.ROOT_MYDOCS:
+#                # child of My Docs
+#                local_root = os.path.join(server_binding.local_folder,
+#                                  safe_filename(Constants.MY_DOCS),
+#                                  safe_filename(folder_name))
+#
+#            elif sync_folder.remote_root == Constants.ROOT_OTHERS_DOCS:
+#                # child of Others Docs
+#                local_root = os.path.join(server_binding.local_folder,
+#                                  safe_filename(Constants.OTHERS_DOCS),
+#                                  safe_filename(folder_name))
+#
+#        except NoResultFound:
+#            log.error("binding root %s is not a synced folder", remote_info.name)
+#        except MultipleResultsFound:
+#            log.error("binding root %s is two or more  synced folders", remote_info.name)
+#
+#        repository = nxclient.repository
+#        if not os.path.exists(local_root):
+#            os.makedirs(local_root)
+#        lcclient = LocalClient(local_root)
+#        local_info = lcclient.get_info('/')
+#
+#        try:
+#            existing_binding = session.query(RootBinding).filter_by(
+#                local_root = local_root,
+#            ).one()
+#            if (existing_binding.remote_repo != repository
+#                or existing_binding.remote_root != remote_info.uid):
+#                raise RuntimeError(
+#                    "%r is already bound to %r on repo %r of %r" % (
+#                        local_root,
+#                        existing_binding.remote_root,
+#                        existing_binding.remote_repo,
+#                        existing_binding.server_binding.server_url))
+#        except NoResultFound:
+#            # Register the new binding itself
+#            log.info("Binding local root '%s' to '%s' (id=%s) on server '%s'",
+#                 local_root, remote_info.name, remote_info.uid,
+#                     server_binding.server_url)
+#            session.add(RootBinding(local_root, repository, remote_info.uid, server_binding.local_folder))
+#
+#            # Initialize the metadata of the root and let the synchronizer
+#            # scan the folder recursively
+#            state = LastKnownState(lcclient.base_folder,
+#                    local_info = local_info, remote_info = remote_info)
+#            if remote_info.folderish:
+#                # Mark as synchronized as there is nothing to download later
+#                state.update_state(local_state = 'synchronized',
+#                        remote_state = 'synchronized')
+#            else:
+#                # Mark remote as updated to trigger a download of the binary
+#                # attachment during the next synchro
+#                state.update_state(local_state = 'synchronized',
+#                                remote_state = 'modified')
+#            session.add(state)
+#            self.scan_local(local_root, session = session)
+#            self.scan_remote(local_root, session = session)
+#            session.commit()
+#
+#            if  self._frontend is not None:
+#                self._frontend.notify_folders_changed()
+#
+#    def _local_unbind_root(self, binding, session):
+#        log.info("Unbinding local root '%s'.", binding.local_root)
+#        session.delete(binding)
+#        session.commit()
+#
+#        if self._frontend is not None:
+#            self._frontend.notify_folders_changed()
 
     def notify_to_signin(self, server_binding = None):
         if self._frontend is None:
@@ -1917,4 +1798,43 @@
             session.add(server_event)
             session.commit()
         except NoResultFound:
-            pass+            pass
+        
+    def _update_sync_folders(self, server_binding, session=None):
+        """update SyncFolders table based on the LastKnownState table"""
+        if session is None:
+            session = self._controller.get_session()
+        sync_folders = session.query(SyncFolders).all()
+        # clear all
+        map(session.delete, sync_folders)
+        
+#        root_folder = session.query(LastKnownState).filter(and_(LastKnownState.remote_parent_ref == None,\
+#                                                         LastKnownState.local_folder == server_binding.local_folder)).one()
+#        
+#        session.add(SyncFolders(root_folder.remote_ref, root_folder.remote_name, root_folder.remote_parent_ref,
+#                                server_binding.local_folder))
+    
+#        toplevel_folders = session(LastKnownState).query(_and(LastKnownState.remote_parent_ref == root_folder.remote_ref,
+#                                                              LastKnownState.local_folder == server_binding.local_folder)).all()
+#        for tlf in toplevel_folders:
+#            session.add(SyncFolders(tlf.remote_ref, tlf.remote_name, tlf.remote_parent_ref,
+#                                    server_binding.local_folder))
+            
+        folders = session.query(LastKnownState).filter(and_(LastKnownState.local_folder == server_binding.local_folder,
+                                                            LastKnownState.folderish == 1)).all()
+        sync_folders = []                                                    
+        for tlf in folders:
+            sync_folders.append(SyncFolders(tlf.remote_ref, tlf.remote_name, tlf.remote_parent_ref,
+                                    server_binding.local_folder))
+            
+        # set binding roots
+        remote_client = self.get_remote_client(server_binding)
+        remote_roots = remote_client.get_roots()
+        remote_root_ids = [r.uid for r in remote_roots]
+        for fld in sync_folders:
+            uid = fld.remote_id.rsplit('#', 1)
+            if uid[1] in remote_root_ids:
+                fld.bind_state = True
+            session.add(fld)
+        session.commit()
+                