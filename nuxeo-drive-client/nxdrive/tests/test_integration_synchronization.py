--- conflicted
+++ resolved
@@ -226,9 +226,9 @@
         self.assertEquals(tuple(sorted((c1, c2))),
                           ("Other content.", "Some content."))
 
-        # Wait a bit for file time stamps to increase enough: on most OS the
-        # file modification time resolution is 1s
-        time.sleep(1.0)
+        # Wait a bit for file time stamps to increase enough: on OSX HFS+ the
+        # file modification time resolution is 1s for instance
+        time.sleep(self.OS_STAT_MTIME_RESOLUTION)
 
         # Let do some local and remote changes concurrently
         local_client.delete('/Nuxeo Drive Test Workspace/File 5.txt')
@@ -330,15 +330,9 @@
             (u'Folder 4', 'synchronized'),
         ])
 
-<<<<<<< HEAD
-        # Send some binary data that is not valid in utf-8 or ascii (to test the
-        # HTTP / Multipart transform layer).
-        time.sleep(1.0)
-=======
         # Send some binary data that is not valid in utf-8 or ascii
         # (to test the HTTP / Multipart transform layer).
         time.sleep(self.OS_STAT_MTIME_RESOLUTION)
->>>>>>> 987c207d
         local.update_content('/Folder 1/File 1.txt', "\x80")
         remote_client.update_content('/Folder 1/Folder 1.1/File 2.txt', '\x80')
         syn.scan_local(self.local_nxdrive_folder_1)
@@ -379,15 +373,9 @@
             (u'File.txt', u'unknown'),
         ])
 
-<<<<<<< HEAD
-        # Wait a bit for file time stamps to increase enough: on most OS the file
-        # modification time resolution is 1s
-        time.sleep(1.0)
-=======
         # Wait a bit for file time stamps to increase enough: on most OS
         # the file modification time resolution is 1s
         time.sleep(self.OS_STAT_MTIME_RESOLUTION)
->>>>>>> 987c207d
 
         # Let's modify it offline and rescan locally
         local.update_content('/Folder/File.txt', content='Some content.')
@@ -433,9 +421,10 @@
         local = LocalClient(expected_folder)
         local.make_folder('/', 'Folder 3')
         self.make_server_tree()
+        time.sleep(self.OS_STAT_MTIME_RESOLUTION)
+        self.wait()
 
         # Run the full synchronization loop a limited amount of times
-        self.wait()
         syn.loop(delay=0.010, max_loops=3)
 
         # All is synchronized
@@ -518,11 +507,7 @@
     def test_synchronization_offline(self):
         ctl = self.controller_1
         ctl.bind_server(self.local_nxdrive_folder_1, self.nuxeo_url,
-<<<<<<< HEAD
-                        self.user_1, self.password_1)
-=======
                              self.user_1, self.password_1)
->>>>>>> 987c207d
         ctl.bind_root(self.local_nxdrive_folder_1, self.workspace)
         syn = ctl.synchronizer
         expected_folder = os.path.join(self.local_nxdrive_folder_1,
@@ -541,6 +526,7 @@
         local = LocalClient(expected_folder)
         local.make_folder('/', 'Folder 3')
         self.make_server_tree()
+        time.sleep(self.AUDIT_CHANGE_FINDER_TIME_RESOLUTION)
         self.wait()
 
         # Find various ways to similate network or server failure
@@ -576,10 +562,6 @@
                         self.user_1, self.password_1)
         ctl.bind_root(self.local_nxdrive_folder_1, self.workspace)
         syn = ctl.synchronizer
-
-        expected_folder = os.path.join(self.local_nxdrive_folder_1,
-                                       self.workspace_title)
-
         self.assertEquals(ctl.list_pending(), [])
 
         # Let's create some document on the client and the server
@@ -681,24 +663,35 @@
     def test_delete_root_folder(self):
         """Check that local delete of root maps to unbind_root on the server"""
         ctl = self.controller_1
-        ctl.bind_server(self.local_nxdrive_folder_1, self.nuxeo_url,
-                        self.user_1, self.password_1)
-        ctl.bind_root(self.local_nxdrive_folder_1, self.workspace)
-        syn = ctl.synchronizer
-
-        expected_folder = os.path.join(self.local_nxdrive_folder_1,
-                                       self.workspace_title)
-
-        syn.loop(delay=0, max_loops=1)
+        sb = ctl.bind_server(self.local_nxdrive_folder_1, self.nuxeo_url,
+                             self.user_1, self.password_1)
+        ctl.bind_root(self.local_nxdrive_folder_1, self.workspace)
+        syn = ctl.synchronizer
+
+        # Let's synchronize the new root
+        self.assertEquals(syn.update_synchronize_server(sb), 1)
+        self.assertEquals(ctl.list_pending(), [])
+
+        self.assertEquals(self.get_all_states(), [
+            (u'/',
+             u'synchronized', u'synchronized'),
+            (u'/Nuxeo Drive Test Workspace',
+             u'synchronized', u'synchronized'),
+        ])
+
+        # Refetching the changes in the server autid log does not see any
+        # change
+        time.sleep(self.AUDIT_CHANGE_FINDER_TIME_RESOLUTION)
+        self.assertEquals(syn.update_synchronize_server(sb), 0)
         self.assertEquals(ctl.list_pending(), [])
 
         # The workspace has been synced
         local = LocalClient(self.local_nxdrive_folder_1)
         self.assertTrue(local.exists('/' + self.workspace_title))
 
-        # Let's create a subfolder
+        # Let's create a subfolder and synchronize it
         local.make_folder('/' + self.workspace_title, 'Folder 3')
-        syn.loop(delay=0, max_loops=1)
+        self.assertEquals(syn.update_synchronize_server(sb), 1)
         self.assertEquals(ctl.list_pending(), [])
 
         self.assertEquals(self.get_all_states(), [
@@ -713,10 +706,7 @@
         # Let's delete the root locally
         local.delete('/' + self.workspace_title)
         self.assertFalse(local.exists('/' + self.workspace_title))
-        self.wait()
-        syn.loop(delay=1, max_loops=1)
-        self.assertFalse(local.exists('/' + self.workspace_title))
-        self.assertEquals(ctl.list_pending(), [])
+        self.assertEquals(syn.update_synchronize_server(sb), 1)
 
         self.assertEquals(self.get_all_states(), [
             (u'/',
@@ -730,15 +720,25 @@
         # The subfolder has not been deleted on the server
         self.assertTrue(self.remote_document_client_1.exists('/Folder 3'))
 
+        # But the workspace folder is still not there on the client:
+        self.assertFalse(local.exists('/' + self.workspace_title))
+        self.assertEquals(ctl.list_pending(), [])
+
+        # Synchronizing later does not refetch the workspace as it's not
+        # mapped as a sync root.
+        time.sleep(self.AUDIT_CHANGE_FINDER_TIME_RESOLUTION)
+        self.assertEquals(syn.update_synchronize_server(sb), 0)
+        self.assertEquals(self.get_all_states(), [
+            (u'/',
+             u'synchronized', u'synchronized'),
+        ])
+        self.assertFalse(local.exists('/' + self.workspace_title))
+
         # We can rebind the root and fetch back its content
         ctl.bind_root(self.local_nxdrive_folder_1, self.workspace)
         self.wait()
-<<<<<<< HEAD
-        
-=======
 
         time.sleep(self.AUDIT_CHANGE_FINDER_TIME_RESOLUTION)
->>>>>>> 987c207d
         syn.loop(delay=0, max_loops=1)
         self.assertEquals(ctl.list_pending(), [])
         self.assertTrue(local.exists('/' + self.workspace_title))
