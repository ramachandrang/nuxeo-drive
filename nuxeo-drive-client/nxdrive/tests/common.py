--- conflicted
+++ resolved
@@ -14,17 +14,23 @@
 
 class IntegrationTestCase(unittest.TestCase):
 
-<<<<<<< HEAD
-    TEST_WORKSPACE_PATH = '/default-domain/workspaces/nuxeo-drive-test-workspace'
-=======
     TEST_WORKSPACE_PATH = (
         u'/default-domain/workspaces/nuxeo-drive-test-workspace')
     FS_ITEM_ID_PREFIX = u'defaultFileSystemItemFactory#default#'
->>>>>>> 987c207d
 
     EMPTY_DIGEST = hashlib.md5().hexdigest()
     SOME_TEXT_CONTENT = b"Some text content."
     SOME_TEXT_DIGEST = hashlib.md5(SOME_TEXT_CONTENT).hexdigest()
+
+    # 1s time resolution because of the datetime resolution of MYSQL
+    AUDIT_CHANGE_FINDER_TIME_RESOLUTION = 1.0
+
+    # 1s resolution on HFS+ on OSX
+    # 2s resolution on FAT but can be ignored as no Jenkins is running the test
+    # suite under windows on FAT partitions
+    # ~0.01s resolution for NTFS
+    # 0.001s for EXT4FS
+    OS_STAT_MTIME_RESOLUTION = 1.0
 
     def setUp(self):
         # Check the Nuxeo server test environment
