--- conflicted
+++ resolved
@@ -116,17 +116,10 @@
         self.assertTrue(remote_client.exists(doc_2, use_trash=False)
                         is not None)
 
-<<<<<<< HEAD
-        # the document is now physically deleted (by calling delete a second time:
-        # the 'delete' transition will no longer be available hence physical
-        # deletion is used as a fallback)
-        remote_client.delete(doc_2)
-=======
         # the document is now physically deleted (by calling delete
         # a second time: the 'delete' transition will no longer be available
         # hence physical deletion is used as a fallback)
         remote_client.delete(doc_2, use_trash=False)
->>>>>>> 987c207d
         self.assertFalse(remote_client.exists(doc_2, use_trash=False))
         self.assertRaises(NotFound, remote_client.get_info, doc_2,
                           use_trash=False)
