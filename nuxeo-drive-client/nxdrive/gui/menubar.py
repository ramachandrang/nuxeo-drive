--- conflicted
+++ resolved
@@ -135,12 +135,9 @@
         self.setupMenu()
         self.setupMisc()
         self.update_running_icon()
-<<<<<<< HEAD
         self.preferencesDlg = None
-=======
         if options.start:
             self.doWork()
->>>>>>> 8a1a1e1d
         
     def setupMenu(self):
         self.menuCloudDesk = QtGui.QMenu()
