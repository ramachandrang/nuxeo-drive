'''
Created on Oct 27, 2012

@author: mconstantin
'''

import sys
import os
import platform
import itertools
import webbrowser
import urllib

import PySide
from PySide import QtGui
from PySide import QtCore
from PySide.QtGui import QDialog, QMessageBox, QImage, QPainter, QIcon
from PySide.QtCore import QTimer

from nxdrive import Constants
from nxdrive.async.operations import SyncOperations
#from utils.helpers import Communicator, ProxyInfo, RecoverableError
from nxdrive.utils.helpers import Communicator, RecoverableError
from nxdrive.protocol_handler import win32
# this import is flagged erroneously as unused import - do not remove
import nxdrive.gui.qrc_resources
from nxdrive.async.worker import Worker
from nxdrive.controller import default_nuxeo_drive_folder
from nxdrive.logging_config import get_logger
from nxdrive.utils.helpers import create_settings
from nxdrive.model import RecentFiles
from nxdrive.gui.proxy_dlg import ProxyDlg
from nxdrive.gui.preferences_dlg import PreferencesDlg

settings = create_settings()

def default_expanded_nuxeo_drive_folder():
    # get home directory
    # this does not work in Windows
#        home = os.environ["HOME"]
#        home = os.path.expanduser("~")
#        if (home[-1] != os.sep):
#            home += os.sep
#        home += Constants.DEFAULT_NXDRIVE_FOLDER
#        return home
    return os.path.expanduser(DEFAULT_NX_DRIVE_FOLDER)

DEFAULT_NX_DRIVE_FOLDER = default_nuxeo_drive_folder()
DEFAULT_EX_NX_DRIVE_FOLDER = default_expanded_nuxeo_drive_folder()

    
log = get_logger(__name__)

def sync_loop(controller, **kwargs):
    """Wrapper to log uncaught exception in the sync thread"""
    try:
        controller.loop(**kwargs)
    except RecoverableError as e:
        frontend = kwargs['frontend']
        if frontend is not None:
            frontend.communicator.error.emit(e.text, e.info, e.buttons)
        
    except Exception as e:
        log.error("Error in synchronization thread: %s", e, exc_info=True)
        
        # Clean pid file
        pid = os.getpid()
        pid_filepath = controller._get_sync_pid_filepath()
        try:
            os.unlink(pid_filepath)
        except Exception, e:
            log.warning("Failed to remove stalled pid file: %s"
                    " for stopped process %d: %r",
                    pid_filepath, pid, e)
        # change app state to stopped    
        frontend = kwargs['frontend']
        if frontend is not None:
            frontend.notify_sync_stopped()


class BindingInfo(object):
    """Summarize the state of each server connection"""

    _online = False
    _prev_online = False
    
    @property
    def online(self):
        return self._online
    
    @online.setter
    def online(self, value):
        self._prev_online = self._online
        self._online = value
        
    n_pending = 0
    has_more_pending = False

    def __init__(self, folder_path):
        self.folder_path = folder_path
        self.short_name = os.path.basename(folder_path)

    def online_status_change(self):
        return self._online != self._prev_online
    
    def get_status_message(self):
        # TODO: i18n
        if self.online:
            if self.n_pending != 0:
                return "%d%s pending operations" % (
                    self.n_pending, '+' if self.has_more_pending else '')
            else:
                return "Up-to-date"
        else:
            return "Offline"

    def __str__(self):
        return "%s: %s" % (self.short_name, self.get_status_message())


class CloudDeskTray(QtGui.QSystemTrayIcon):
    def __init__(self, controller, options):
        super(CloudDeskTray, self).__init__()
        # this should be retrieved from persistence storage, 
        # i.e. last used connection's local folder
        self.local_folder = DEFAULT_EX_NX_DRIVE_FOLDER
        self.controller = controller
        self.options = options
        self.communicator = Communicator()
        self.state = Constants.APP_STATE_STOPPED
        self.worker = None
        self.opInProgress = None
        self.quit_on_stop = False
        self.binding_info = {}
        self.setupMenu()
        self.setupMisc()
        self.update_running_icon()
        self.preferencesDlg = None
        if options.start:
            self.doWork()
        
    def setupMenu(self):
        self.menuCloudDesk = QtGui.QMenu()
        self.menuCloudDesk.setObjectName("self.menuCloudDesk")
        self.actionStatus = QtGui.QAction(self.tr("sync status"), self)
        self.actionStatus.setObjectName("actionStatus")
        self.actionCommand = QtGui.QAction(self.tr("action"), self)
        self.actionCommand.setObjectName("actionCommand")
        self.actionOpenCloudDeskFolder = QtGui.QAction(self.tr("Open %s Folder") % Constants.PRODUCT_NAME, self)
        self.actionOpenCloudDeskFolder.setObjectName("actionOpenCloudDeskFolder")
        self.actionShowCloudDeskInfo = QtGui.QAction(self.tr("Open %s Website") % Constants.PRODUCT_NAME, self)
        self.actionShowCloudDeskInfo.setObjectName("actionShowCloudDeskInfo")
        self.menuViewRecentFiles = QtGui.QMenu(self.tr("Recently Changed Files"), self.menuCloudDesk)
        self.menuViewRecentFiles.setObjectName("menuViewRecentFiles")
        self.actionUsername = QtGui.QAction(self.tr("login_name"), self)
        self.actionUsername.setObjectName("actionUsername")
        self.actionUsedStorage = QtGui.QAction(self.tr("used storage"), self)
        self.actionUsedStorage.setObjectName("actionUsedStorage")
        self.actionPreferences = QtGui.QAction(self.tr("Preferences..."), self)
        self.actionPreferences.setObjectName("actionPreferences")
        self.actionHelp = QtGui.QAction(self.tr("Help"), self)
        self.actionHelp.setObjectName("actionHelp")
        self.actionAbout = QtGui.QAction(self.tr("About"),self)
        self.actionAbout.setObjectName("actionAbout")
        # TO BE REMOVED - BEGIN
#        self.actionDebug = QtGui.QAction(self.tr("Debug"),self)
#        self.actionDebug.setObjectName("actionDebug")        
        # TO BE REMOVED - END
        self.actionQuit = QtGui.QAction(self.tr("Quit %s") % Constants.APP_NAME, self)
        self.actionQuit.setObjectName("actionQuit")
        self.menuCloudDesk.addAction(self.actionStatus)
        self.menuCloudDesk.addAction(self.actionCommand)
        self.menuCloudDesk.addSeparator()
        self.menuCloudDesk.addAction(self.actionOpenCloudDeskFolder)
        self.menuCloudDesk.addAction(self.actionShowCloudDeskInfo)
        self.menuCloudDesk.addMenu(self.menuViewRecentFiles)
        self.menuCloudDesk.addSeparator()
        self.menuCloudDesk.addAction(self.actionUsername)
        self.menuCloudDesk.addAction(self.actionUsedStorage)
        self.menuCloudDesk.addSeparator()
        self.menuCloudDesk.addAction(self.actionPreferences)
        self.menuCloudDesk.addAction(self.actionHelp)
        self.menuCloudDesk.addAction(self.actionAbout)
        
        # TO BE REMOVED - BEGIN
#        self.menuCloudDesk.addSeparator()
#        self.menuCloudDesk.addAction(self.actionDebug)
        # TO BE REMOVED - END
        
        self.menuCloudDesk.addSeparator()
        self.menuCloudDesk.addAction(self.actionQuit)
        # this is just an indicator
        self.actionStatus.setEnabled(False)

    def setupMisc(self):
        self.setContextMenu(self.menuCloudDesk)
        self.actionQuit.triggered.connect(self.quit)
        self.menuCloudDesk.aboutToShow.connect(self.rebuild_menu)
        self.actionPreferences.triggered.connect(self.showPreferences)
        self.actionCommand.triggered.connect(self.doWork)
        self.actionAbout.triggered.connect(self.about)
        self.actionOpenCloudDeskFolder.triggered.connect(self.openLocalFolder)  
        self.actionShowCloudDeskInfo.triggered.connect(self.openCloudDesk)
        self.messageClicked.connect(self.handle_message_clicked)
        
        # TO BE REMOVED - BEGIN
<<<<<<< HEAD
        self.actionDebug.triggered.connect(self.debug_stuff)        
        # TO BE REMOVED - END
=======
#        self.actionDebug.triggered.connect(self.debug_stuff)        
>>>>>>> dc9aafc4
        
        # copy to local binding
        for sb in self.controller.list_server_bindings():
            self.get_binding_info(sb.local_folder)
        #save current server binding    
        self.server_binding = self.controller.get_server_binding(self._get_local_folder())
                  
        # setup communication from worker thread to application
        self.communicator.icon.connect(self.set_icon_state)
        self.communicator.menu.connect(self.update_menu)
        self.communicator.stop.connect(self.handle_stop)
        self.communicator.message.connect(self.handle_message)
        self.communicator.invalid_credentials.connect(self.handle_invalid_credentials)
        self.communicator.invalid_proxy.connect(self.handle_invalid_proxy)
        self.communicator.error.connect(self.handle_recoverable_error)
        
        # Show 'up-to-date' notification message only once
        self.firsttime_pending_message = True
        self.timer = QTimer(self)
        self.timer.timeout.connect(self._onTimer)
        self.startDelay = False
        self.stop = False
        self.proxyDlg = None
        
        if sys.platform == 'win32':
            # create the Favorites shortcut
            shortcut = os.path.join(os.path.expanduser('~'), 'Links', Constants.PRODUCT_NAME + '.lnk')
            win32.create_or_replace_shortcut(shortcut, self.local_folder)
            
            notifications = settings.value('preferences/notifications', 'true')
            if notifications.lower() == 'true':
                self.notifications = True
            elif notifications.lower() == 'false':
                self.notifications = False
            else:
                self.notifications = True
        else:
            self.notifications = settings.value('preferences/notifications', True)
            

    def debug_stuff(self):
        # this is not working on OS X
#        self.communicator.message.emit(self.tr("CloudDesk Authentication"), 
#                               self.tr('Update credentials'), 
#                               QtGui.QSystemTrayIcon.Critical)
        # For TEST ONLY
#        self.controller.get_folders()

        from folders_dlg import SyncFoldersDlg
        dlg = SyncFoldersDlg(frontend=self)
        if dlg.exec_() == QDialog.Rejected:
            return
        
    def about(self): 
        msgbox = QMessageBox()
        msgbox.setText(self.tr("About %s") % Constants.APP_NAME)
        msgbox.setStandardButtons(QMessageBox.Ok)
        msgbox.setInformativeText("""version<b>%s</b>
                <p>Copyright &copy; 2012 SHARP CORPORATION
                All Rights Reserved.
                <p>Platform Details: %s</p>
                <p style="font-size: small">Python %s</p>
                <p style="font-size: small">PySide %s</p>
                <p style="font-size: small">Qt %s</p>""" % (Constants.__version__, platform.system(), 
                            platform.python_version(), PySide.__version__, QtCore.__version__))
        icon = QIcon(Constants.APP_ICON_ABOUT)
        msgbox.setIconPixmap(icon.pixmap(48, 48))
        msgbox.setDetailedText(open(Constants.COPYRIGHT_FILE).read())
        msgbox.setDefaultButton(QMessageBox.Ok)
        msgbox.exec_()
        
    def handle_recoverable_error(self, text, info, buttons):
        mbox = QMessageBox(QMessageBox.Critical, self.tr("CloudDesk Error"), text)
        if buttons is not None:
            mbox.setStandardButtons(buttons)
        mbox.setInformativeText(info)
        mbox.exec_()
       
    def get_info(self, local_folder):
        info = self.binding_info.get(local_folder, None)
        if info is None:
            info = BindingInfo(local_folder)
            self.binding_info[local_folder] = info
        return info
           
    def get_binding_info(self, local_folder):
        if local_folder not in self.binding_info:
            self.binding_info[local_folder] = BindingInfo(local_folder)
        return self.binding_info[local_folder]
               
    def _get_local_folder(self):
        # verify that a binding still exists for the local folder
        binding = self.controller.get_server_binding(self.local_folder, raise_if_missing=False)
        if binding is None: 
            # get the 'first' existing binding, if any
            binding = self.controller.get_server_binding()
            self.local_folder = binding.local_folder if binding is not None else DEFAULT_EX_NX_DRIVE_FOLDER
            
        return self.local_folder
    
    def openLocalFolder(self):
        self.controller.open_local_file(self._get_local_folder())
        
    def openCloudDesk(self):
        fdtoken = self.controller.get_browser_token(self.local_folder)
        if fdtoken is None:
            fdtoken = ''
        server_binding = self.controller.get_server_binding(self.local_folder)
        
        try:
            new = 2 #open in a new tab if possible
            url = server_binding.server_url
            if url[-1] != '/': url += '/'
            query_params = {
                            'user_name': '<SharpToken>',
                            'user_password': fdtoken,
                            'language': 'en_US',
                            'requestedUrl': '',
                            'form_submitted_marker': '',
                            'Submit': 'Log in'
                            }
            
#                url += 'nxstartup.faces?token=' + fdtoken     
            url += 'nxstartup.faces?' + urllib.urlencode(query_params)
            webbrowser.open(url, new=new)
        except Exception as e:
            log.error('failed to open CloudDesk at %s: %s', server_binding.server_url, str(e))
                
            
    @QtCore.Slot(str)
    def set_icon_state(self, state):
        """Execute systray icon change operations triggered by state change

        The synchronization thread can update the state info but cannot
        directly call QtGui widget methods. The should be executed by the main
        thread event loop, hence the delegation to this method that is
        triggered by a signal to allow for message passing between the 2
        threads.

        Return True of the icon has changed state.

        """
        if self.get_icon_state() == state:
            # Nothing to update
            return False

        try:
            handler = getattr(self, '_set_icon_%s' % state, None)
            if handler is None:
                log.warning('Icon not found for: %s', state)
                return False
                
            handler()
            self._icon_state = state
#            log.debug('Updated icon state to: %s', state)
            return True
        except Exception as ex:
            log.debug("set_icon_state() error: %s" % str(ex))
            return False

    def get_icon_state(self):
        return getattr(self, '_icon_state', None)        
    
    def _set_icon_enabled(self):
        self.setIcon(QIcon(Constants.APP_ICON_ENABLED))

    def _set_icon_paused(self):
        self.setIcon(QIcon(Constants.APP_ICON_PAUSED))
                
    def _set_icon_disabled(self):
        self.setIcon(QIcon(Constants.APP_ICON_DISABLED))
        
    def _set_icon_stopping(self):
        self.setIcon(QIcon(Constants.APP_ICON_STOPPING))
        
    def _set_icon_enabled_start(self):
        assert not self.startDelay
        assert not self.stop
        QTimer.singleShot(Constants.ICON_ANIMATION_START_DELAY, self._onTimerDelay)
        self.startDelay = True
    
    def _set_icon_enabled_stop(self):
        if self.startDelay:
            self.stop = True
        else:
            self.timer.stop()
            self._set_icon_enabled()
        
    def _set_icon_enabled_pause(self):
        if self.startDelay:
            self.stop = True
        else:
            self.timer.stop()
            self._set_icon_paused()
        
    def _startAnimationDelay(self):
        assert not self.startDelay
        assert not self.stop
        QTimer.singleShot(Constants.ICON_ANIMATION_START_DELAY, self._onTimerDelay)
        self.startDelay = True
        
    def _startAnimation(self):
        assert not self.startDelay  #this shouldn't happen, delay is reset before
        self.timer.start(Constants.ICON_ANIMATION_DELAY)
        self.iterator = itertools.cycle('2341')
        
    def _onTimerDelay(self):
        assert self.startDelay
        self.startDelay = False
        if self.stop: 
            # stopped before delay elapsed, do not start animation
            self.stop = False
            return

        self._startAnimation()
        
    def _onTimer(self):
        assert not self.startDelay #this should not happen, actions are sequential
        assert not self.stop #this should not happen outside a delay
        
#        iconBase = QImage(':/menubar_icon.png')
#        iconOverlay = QImage(Constants.APP_ICON_PATTERN % (self.iterator.next()))
#        icon = QIcon(QPixmap.fromImage(self._createImageWithOverlay(iconBase, iconOverlay)))
        # not using overlays
        icon = QIcon(Constants.APP_ICON_PATTERN_ANIMATION % ('transferring', self.iterator.next()))
        self.setIcon(icon)
                
    def update_running_icon(self):
        if self.state != Constants.APP_STATE_RUNNING:
            self.communicator.icon.emit('disabled')
            return
        infos = self.binding_info.values()
        if len(infos) > 0 and any(i.online for i in infos):
            self.communicator.icon.emit('enabled')
        else:
            self.communicator.icon.emit('disabled')
                            
    def notify_sync_started(self):
        """Called from controller when the sync thread target (controller.loop) starts"""
        log.debug('Synchronization started')
        self.state = Constants.APP_STATE_RUNNING
#        self.communicator.menu.emit()
        self.update_running_icon()   
        
    def notify_sync_stopped(self):
        """Called from controller when the thread target (controller.loop) ends"""
        log.debug('Synchronization stopped')
        self.notify_stop_transfer()
        self.state = Constants.APP_STATE_STOPPED
        self.worker = None
        self.update_running_icon()
#        self.communicator.menu.emit()
        self.communicator.stop.emit()            
        
    def notify_offline(self, local_folder, exception):
        info = self.get_info(local_folder)
        code = getattr(exception, 'code', None)
        if info.online:
            # Mark binding as offline and update UI
            log.debug('Switching to offline mode (code = %r) for: %s',
                      code, local_folder)
            info.online = False
            self.update_running_icon()
            self.communicator.menu.emit()

        if code == 401:
            log.debug('Detected invalid credentials for: %s', local_folder)
            self.communicator.invalid_credentials.emit(local_folder)
            
        if code == 61 or code == 600 or code == 601:
            text = getattr(exception, 'text', None)
            msg = 'Detected invalid proxy server settings' + '' if text is None else ': %s' % text
            log.debug(msg)
            self.communicator.invalid_proxy.emit(msg)
            
    def notify_pending(self, local_folder, n_pending, or_more=False):
        if self.state == Constants.APP_STATE_QUITTING:
            return
        
        info = self.get_info(local_folder)
        if n_pending != info.n_pending:
            log.debug("%d pending operations for: %s", n_pending, local_folder)
        # Update pending stats
        info.n_pending = n_pending
        info.has_more_pending = or_more
        
        if not info.online:
            log.debug("Switching to online mode for: %s", local_folder)
            # Mark binding as online and update UI
            info.online = True
            self.update_running_icon()
            self.communicator.menu.emit()
            
        # show message notification - DO NOT SHOW THIS
#        if n_pending > 0 or info.online_status_change():
#            self.communicator.message.emit(self.tr("CloudDesk Operation"), 
#                                           info.get_status_message(), 
#                                           QtGui.QSystemTrayIcon.Information)     
                   
            
    def notify_pending_details(self, status):
        """NOT USED"""
        if self.state == Constants.APP_STATE_QUITTING:
            return
        
        local_folder = self._get_local_folder()

        if len(status) == 0: return
        added = filter(lambda (x,y,z): x == local_folder and y == u'locally_created', status)[0][2]
        modified = filter(lambda (x,y,z): x == local_folder and y == u'locally_modified', status)[0][2]
        deleted = filter(lambda (x,y,z): x == local_folder and y == u'locally_deleted', status)[0][2]
        conflicted = filter(lambda (x,y,z): x == local_folder and y == u'conflicted', status)[0][2]
        
        if modified == 0 and added == 0 and deleted == 0 and conflicted == 0: return

        if modified > 1: msg = '%d files modified' % modified
        elif modified > 0: msg = '%d file modified' % modified
        else: msg = ''
        
        msg1 = '%d file%s added' if modified == 0 else ', %d added'
        msg += msg1 % added if added > 0 else ''
        
        msg1 = msg1 = '%d file%s deleted' if modified == 0 and added == 0 else ', %d deleted'
        msg += msg1 % deleted if deleted > 0 else ''
        
        msg1 = '%d file%s conflicted' if modified == 0 and added == 0 and deleted == 0 else ', %d conflicted'
        msg += msg1 % conflicted if conflicted > 0 else ''
        
        # show message notification
        self.communicator.message.emit(Constants.APP_NAME, 
                                       msg, 
                                       QtGui.QSystemTrayIcon.Information)

    def notify_sync_completed(self, status):
        """Update menu and create a notification message"""
        if self.state == Constants.APP_STATE_QUITTING:
            return
        
        self.communicator.menu.emit()
        
        if not status: return
        multiple_pattern = {u'remotely_created':'%d%s%s added', u'remotely_modified':'%d%s%s updated', u'remotely_deleted':'%d%s%s deleted', u'conflicted':'%d%s%s conflicted' }
        single_pattern = {u'remotely_created':'%s added', u'remotely_modified':'%s updated', u'remotely_deleted':'%s deleted', u'conflicted':'%s conflicted' }
        msg = ''
        
#        nonzero_items = dict(filter(lambda (k,v): v[0] > 0, status.iteritems()))
#        allzero_items = [(k,v) for (k,v) in status.iteritems() if v[0] == 0] 
        allone_items = [(k,v) for (k,v) in status.iteritems() if len(v) == 1]   
        
#        if len(allzero_items) + len(allone_items) == len(status) and len(allone_items) == 1:
        if len(allone_items) == len(status) and len(allone_items) == 1:
            # only 1 file present
            k,fn = allone_items[0][0], allone_items[0][1][0]
            try:
                msg = single_pattern[k] % fn 
            except KeyError:
                return
        else:
            l = []; i=0
            for k in status.keys():
                try:
                    l.append(multiple_pattern[k] % (len(status[k]), ' file' if i==0 else '', 's' if i == 0 and len(status[k]) > 1 else ''))
                    i += 1
                except KeyError:
                    continue
            
            msg = ', '.join(l)
            
        if len(msg) == 0: return
        
        # show message notification
        self.communicator.message.emit(Constants.APP_NAME, 
                                       msg, 
                                       QtGui.QSystemTrayIcon.Information)
        
        
    def notify_start_transfer(self):
        if self.state != Constants.APP_STATE_QUITTING:
            self.communicator.icon.emit('enabled_start')
        
    def notify_stop_transfer(self):
        if self.state != Constants.APP_STATE_QUITTING:
            self.communicator.icon.emit('enabled_stop')

    def notify_pause_transfer(self):
        if self.state != Constants.APP_STATE_QUITTING:
            self.communicator.icon.emit('enabled_pause')
                    
    def notify_local_folders(self, local_folders):
        """Cleanup unbound server bindings if any"""
        
        if self.state == Constants.APP_STATE_QUITTING:
            return
        
        refresh = False
        for registered_folder in self.binding_info.keys():
            if registered_folder not in local_folders:
                del self.binding_info[registered_folder]
                refresh = True
        for local_folder in local_folders:
            if local_folder not in self.binding_info:
                self.binding_info[local_folder] = BindingInfo(local_folder)
                refresh = True
        if refresh:
            log.debug(u'Detected changes in the list of local folders: %s',
                      u", ".join(local_folders))
            self.communicator.menu.emit()
            self.update_running_icon()
                    
    def notify_folders_changed(self):
        if self.state != Constants.APP_STATE_QUITTING:
            self.communicator.folders.emit()
        
    def quit(self):
        if self.state != Constants.APP_STATE_QUITTING:
            self.state = Constants.APP_STATE_QUITTING
            self.quit_on_stop = True
            self.communicator.menu.emit()
            
        if self.state != Constants.APP_STATE_STOPPED:
            self.communicator.icon.emit('stopping')
            
        if self.worker is not None and self.worker.isAlive():
            # Ask the controller to stop: the synchronization loop will in turn
            # call notify_sync_stopped and finally handle_stop
            self.controller.stop()
            if self.worker.isPaused():
                self._resumeSync()
        else:
            # quit directly
            QtGui.QApplication.quit()
        
    def rebuild_menu(self):
        """update when menu is activated"""
        self.actionUsername.setText(self._getUserName())
        #TO DO retrieve storage used
        self.actionUsedStorage.setText("123Mb (0.03%) of 4Gb")
        
        self.actionShowCloudDeskInfo.setEnabled(len(self.binding_info.values()) > 0)
        self.actionStatus.setText(self._syncStatus())
        self.actionCommand.setText(self._syncCommand())   
        self.actionOpenCloudDeskFolder.setText('Open %s Folder' % os.path.basename(self._get_local_folder())) 
        self.actionQuit.setEnabled(self.state != Constants.APP_STATE_QUITTING)       
        
        self.menuViewRecentFiles.clear()
        session = self.controller.get_session()
        recent_files = session.query(RecentFiles).all()
        for recent_file in recent_files:
            open_folder = lambda: self.controller.open_local_file(recent_file.local_root)
            file_msg = recent_file.local_name
            open_folder_action = QtGui.QAction(
                file_msg, self.menuViewRecentFiles, triggered=open_folder)
            # TODO setEnabled(False) does not work!!
            if recent_file.pair_state == 'remotely_deleted' or recent_file.pair_state == 'deleted':
                open_folder_action.setVisible(False)
            self.menuViewRecentFiles.addAction(open_folder_action)
            
    def update_menu(self):
        pass
    
    def showPreferences(self):
        if self.preferencesDlg is not None:
            return
        
        self.preferencesDlg = PreferencesDlg(frontend=self)
        if self.preferencesDlg.exec_() == QDialog.Rejected:
            self.preferencesDlg = None
            return
        
        self.notifications = self.preferencesDlg.notifications
        self.preferencesDlg = None
        
        # copy to local binding
        self.binding_info.clear()
        for sb in self.controller.list_server_bindings():
            # assume online until connecting to server proves otherwise
            self.get_binding_info(sb.local_folder).online = True
       

    def setupProcessing(self):
        self.opInProgress = SyncOperations()      
               
        if self.worker is None or not self.worker.isAlive():
            fault_tolerant = not getattr(self.options, 'stop_on_error', True)
            delay = getattr(self.options, 'delay', 5.0)
            # Controller and its database session pool should be thread safe,
            # hence reuse it directly
            self.worker = Worker(self.opInProgress,
                                 target=sync_loop,
                                 args=(self.controller,),
                                 kvargs={"frontend": self,
                                         "fault_tolerant": fault_tolerant,
                                         "delay": delay})            
                     
        self.worker.start()
        
    def _syncCommand(self):
        infos = self.binding_info.values()
        if len(infos) == 0:
            self.actionCommand.setEnabled(True) 
            return self.tr("Start")
        elif self.state == Constants.APP_STATE_STOPPED:
            self.actionCommand.setEnabled(True)
            return self.tr("Start")
        elif self.state == Constants.APP_STATE_QUITTING:
            self.actionCommand.setEnabled(False)        
            return self.tr("Start")
        elif self.state == Constants.APP_STATE_RUNNING and self.worker.isPaused():
            self.actionCommand.setEnabled(True)
            return self.tr("Resume")
        elif self.state == Constants.APP_STATE_RUNNING and self.worker.isPausing():
            self.actionCommand.setEnabled(False)
            return self.tr("Resume")
        elif self.state == Constants.APP_STATE_RUNNING:
            self.actionCommand.setEnabled(any(i.online for i in infos))
            return self.tr("Pause")
        
    def _syncStatus(self):
        infos = self.binding_info.values()
        if len(infos) == 0:
            return self.tr("Not connected")
        if len(infos) > 0 and all(not i.online for i in infos):
            return self.tr("Off-line")      
        elif (self.state == Constants.APP_STATE_STOPPED):
            return self.tr("Completed")
        elif self.state == Constants.APP_STATE_RUNNING and self.worker.isPaused():
            return self.tr("Paused") 
        elif self.state == Constants.APP_STATE_RUNNING and self.worker.isPausing():           
            return self.tr("Pausing")         
        elif self.state == Constants.APP_STATE_RUNNING:
            return self.tr("Running")       
        elif self.state == Constants.APP_STATE_QUITTING:
            return self.tr('Quitting...')
        
    def doWork(self):
        if self.state == Constants.APP_STATE_STOPPED:
            self._doSync()
        elif self.state == Constants.APP_STATE_QUITTING:
            return
        elif (not self.worker.isPaused()):
            self._pauseSync()
        else:
            self._resumeSync()
            
        
    def _doSync(self):
        if len(self.controller.list_server_bindings()) == 0:
            # Launch the GUI to create a binding
            from nxdrive.gui.authentication import prompt_authentication
            result = prompt_authentication(self.controller, DEFAULT_NX_DRIVE_FOLDER,
                                       url=Constants.DEFAULT_CLOUDDESK_URL,
                                       username=Constants.DEFAULT_ACCOUNT)
            ok = result[0]
            if not ok: return
            
        self.setupProcessing()
#        self._updateOperationStatus(Constants.SYNC_STATUS_START)
    
    def started(self):
        self.actionCommand.setText("Pause")
        self.actionStatus.setText("Syncing")
        
    def finished(self):
        self.opInProgress = None
        self.worker = None
        self.actionCommand.setText("Start")
        self.actionStatus.setText("Completed")
        
    def _pauseSync(self):
        self.worker.pause()
            
    def _resumeSync(self):
        self.worker.resume()

    @QtCore.Slot()
    def handle_stop(self):
        if self.quit_on_stop:
            log.info("application quit.")
            self.quit()
            
    @QtCore.Slot(str)
    def handle_invalid_credentials(self, local_folder):
        sb = self.controller.get_server_binding(local_folder, raise_if_missing=False)
        if sb is not None:
            sb.invalidate_credentials()
            self.controller.get_session().commit()
        # menu is updated when is activated 
#        self.communicator.menu.emit()
        # show a notification
        for_server = '' if sb is None else ' for server: %s' % sb.server_url
        detail = 'Update credentials%s' % for_server
        self.handle_message(self.tr("%s Authentication") % Constants.APP_NAME, 
                           detail, 
                           QtGui.QSystemTrayIcon.Critical)
        # TODO Pop authentication dialog
                
    @QtCore.Slot()
    def handle_invalid_proxy(self, message):
        self.handle_message(self.tr("%s Configuration") % Constants.APP_NAME, 
                           message, 
                           QtGui.QSystemTrayIcon.Critical)
        if self.proxyDlg is None:
            self.proxyDlg = ProxyDlg(frontend=self)
            self.proxyDlg.exec_()
            self.proxyDlg = None
        
    @QtCore.Slot(str, str, QtGui.QSystemTrayIcon.MessageIcon)
    def handle_message(self, title, message, icon_type):
        if self.notifications:
            self.showMessage(title, message, icon_type, Constants.NOTIFICATION_MESSAGE_DELAY * 1000)
        
    def handle_message_clicked(self):
        # handle only the click for entering credentials
#        if not self.get_binding_info(self.local_folder).online:
        # For TEST ONLY
        if not self.get_binding_info(self.local_folder).online: 
            # Launch the GUI to create a binding
            from nxdrive.gui.authentication import prompt_authentication
            server_binding = self.controller.get_server_binding(self.local_folder, raise_if_missing=False)
            prompt_authentication(self.controller, self.local_folder,
                                   url=server_binding.server_url,
                                   username=server_binding.remote_user)
            
                
    def _getUserName(self):
#        local_folder = default_nuxeo_drive_folder()
#        local_folder = os.path.abspath(os.path.expanduser(local_folder))
        server_binding = self.controller.get_server_binding(self.local_folder, raise_if_missing=False)
        return server_binding.remote_user if not server_binding == None else Constants.DEFAULT_ACCOUNT
            
    def _createImageWithOverlay(self, baseImage, overlayImage):
        imageWithOverlay = QImage(baseImage.size(), QImage.Format_ARGB32_Premultiplied)
        painter = QPainter(imageWithOverlay)
        
        painter.setCompositionMode(QPainter.CompositionMode_Source)
        painter.fillRect(imageWithOverlay.rect(), QtCore.Qt.transparent)
        
        painter.setCompositionMode(QPainter.CompositionMode_SourceOver)
        painter.drawImage(0, 0, baseImage)
        
        painter.setCompositionMode(QPainter.CompositionMode_SourceOver)
        baseRect = baseImage.rect()
        overlayRect = overlayImage.rect()      
        painter.drawImage(baseRect.width()-overlayRect.width(), baseRect.height()-overlayRect.height(), overlayImage)

        painter.end()
        return imageWithOverlay
            

from nxdrive.utils.helpers import QApplicationSingleton

def startApp(controller, options):
    app = QApplicationSingleton()
    app.setQuitOnLastWindowClosed(False)
    i = CloudDeskTray(controller, options)
    i.show()
    return app.exec_()


if __name__ == "__main__":
    sys.exit(startApp)
        <|MERGE_RESOLUTION|>--- conflicted
+++ resolved
@@ -35,14 +35,6 @@
 settings = create_settings()
 
 def default_expanded_nuxeo_drive_folder():
-    # get home directory
-    # this does not work in Windows
-#        home = os.environ["HOME"]
-#        home = os.path.expanduser("~")
-#        if (home[-1] != os.sep):
-#            home += os.sep
-#        home += Constants.DEFAULT_NXDRIVE_FOLDER
-#        return home
     return os.path.expanduser(DEFAULT_NX_DRIVE_FOLDER)
 
 DEFAULT_NX_DRIVE_FOLDER = default_nuxeo_drive_folder()
@@ -204,12 +196,7 @@
         self.messageClicked.connect(self.handle_message_clicked)
         
         # TO BE REMOVED - BEGIN
-<<<<<<< HEAD
-        self.actionDebug.triggered.connect(self.debug_stuff)        
-        # TO BE REMOVED - END
-=======
 #        self.actionDebug.triggered.connect(self.debug_stuff)        
->>>>>>> dc9aafc4
         
         # copy to local binding
         for sb in self.controller.list_server_bindings():
@@ -331,8 +318,7 @@
                             'form_submitted_marker': '',
                             'Submit': 'Log in'
                             }
-            
-#                url += 'nxstartup.faces?token=' + fdtoken     
+                 
             url += 'nxstartup.faces?' + urllib.urlencode(query_params)
             webbrowser.open(url, new=new)
         except Exception as e:
@@ -342,15 +328,12 @@
     @QtCore.Slot(str)
     def set_icon_state(self, state):
         """Execute systray icon change operations triggered by state change
-
         The synchronization thread can update the state info but cannot
         directly call QtGui widget methods. The should be executed by the main
         thread event loop, hence the delegation to this method that is
         triggered by a signal to allow for message passing between the 2
         threads.
-
         Return True of the icon has changed state.
-
         """
         if self.get_icon_state() == state:
             # Nothing to update
@@ -364,7 +347,6 @@
                 
             handler()
             self._icon_state = state
-#            log.debug('Updated icon state to: %s', state)
             return True
         except Exception as ex:
             log.debug("set_icon_state() error: %s" % str(ex))
@@ -502,13 +484,6 @@
             info.online = True
             self.update_running_icon()
             self.communicator.menu.emit()
-            
-        # show message notification - DO NOT SHOW THIS
-#        if n_pending > 0 or info.online_status_change():
-#            self.communicator.message.emit(self.tr("CloudDesk Operation"), 
-#                                           info.get_status_message(), 
-#                                           QtGui.QSystemTrayIcon.Information)     
-                   
             
     def notify_pending_details(self, status):
         """NOT USED"""
@@ -766,7 +741,6 @@
             if not ok: return
             
         self.setupProcessing()
-#        self._updateOperationStatus(Constants.SYNC_STATUS_START)
     
     def started(self):
         self.actionCommand.setText("Pause")
@@ -868,7 +842,6 @@
     i.show()
     return app.exec_()
 
-
 if __name__ == "__main__":
     sys.exit(startApp)
         