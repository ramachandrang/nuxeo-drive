--- conflicted
+++ resolved
@@ -223,9 +223,7 @@
         self.timer.timeout.connect(self._onTimer)
         self.startDelay = False
         self.stop = False
-<<<<<<< HEAD
         self.proxyDlg = None
-=======
         
         if sys.platform == 'win32':
             notifications = settings.value('preferences/notifications', 'true')
@@ -237,7 +235,6 @@
                 self.notifications = True
         else:
             self.notifications = settings.value('preferences/notifications', True)
->>>>>>> 7b0f7e5a
 
 
     def debug_stuff(self):
