--- conflicted
+++ resolved
@@ -29,10 +29,7 @@
 from folders_dlg import SyncFoldersDlg
 import nxdrive.gui.qrc_resources
 
-<<<<<<< HEAD
-=======
-
->>>>>>> aac04388
+
 if sys.platform == 'win32':
     from nxdrive.protocol_handler import win32
 
@@ -54,18 +51,11 @@
         self.setupUi(self)
         self.setWindowIcon(QIcon(Constants.APP_ICON_ENABLED))
         self.setWindowTitle('%s Preferences' % Constants.APP_NAME)
-<<<<<<< HEAD
-        s = self.tr('Start automatically when starting this computer')
-        self.cbAutostart.setText(s)
-        self.label_3.setText(self.tr('Site Url'))
-        self.label_7.setText(self.tr('Folder location'))
-=======
         self.tabWidget.setCurrentIndex(1)
         self.cbAutostart.setText(self.tr('Start automatically when starting this computer'))
         self.label_3.setText(self.tr('Site Url'))
         self.label_7.setText(self.tr('Folder location'))
         self.groupboxSite.setTitle(self.tr('%s Site') % Constants.PRODUCT_NAME)
->>>>>>> aac04388
         self.frontend = frontend
         self.controller = frontend.controller
         self.result = ProgressDialog.OK_AND_NO_RESTART
@@ -539,4 +529,5 @@
         """Restart syncing if it was stopped."""
 
         if self.result == ProgressDialog.OK_AND_RESTART and self.frontend.state == Constants.APP_STATE_STOPPED:
-            self.frontend._doSync()+            self.frontend._doSync()
+            