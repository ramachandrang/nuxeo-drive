--- conflicted
+++ resolved
@@ -7,10 +7,7 @@
 import os
 import sys
 import platform
-from sys import executable
 import shutil
-from win32com.shell import shell
-import pythoncom
 
 from PySide.QtGui import QApplication, QDialog, QMessageBox, QDialogButtonBox, QFileDialog, QIcon
 from PySide.QtCore import Qt, QSettings
@@ -28,7 +25,7 @@
 from progress_dlg import ProgressDialog
 from folders_dlg import SyncFoldersDlg
 import nxdrive.gui.qrc_resources
-import nxdrive.Constants 
+
 # Under ZOL license - add license in documentation
 from icemac.truncatetext import truncate
 
@@ -88,7 +85,8 @@
         self.cbNotifications.stateChanged.connect(self.setNotifications)
         self.cbAutostart.stateChanged.connect(self.setAutostart)
         self.rbProxy.toggled.connect(self.setProxy)
-        self.rbAutodetect.toggled.connect(self.setProxy)
+        # REMOVE proxy auto-detect
+#        self.rbAutodetect.toggled.connect(self.setProxy)
         
         self.cbIconOverlays.stateChanged.connect(self.setShowIconOverlays)
         if sys.platform == 'win32':
@@ -120,23 +118,18 @@
                 self.logEnabled = False
             else:
                 self.logEnabled = True
-            useProxy = settings.value('preferences/useProxy', 'true')   
-            if useProxy.lower() == 'true':
-                self.useProxy = True
-            elif useProxy.lower() == 'false':
-                self.useProxy = False
-            else:
-                self.useProxy = True
         else:
             self.autostart = settings.value('preferences/autostart', True)
             self.iconOverlays = settings.value('preferences/icon-overlays', True)
             self.notifications = settings.value('preferences/notifications', True)
             self.logEnabled = settings.value('preferences/log', True)
-            self.useProxy = settings.value('preferences/useProxy', ProxyInfo.PROXY_DIRECT)
+
+        self.useProxy = settings.value('preferences/useProxy', ProxyInfo.PROXY_DIRECT)
             
         self.rbProxy.setChecked(self.useProxy == ProxyInfo.PROXY_SERVER)
         self.rbDirect.setChecked(self.useProxy == ProxyInfo.PROXY_DIRECT)
-        self.rbAutodetect.setChecked(self.useProxy == ProxyInfo.PROXY_AUTODETECT)
+        # REMOVE proxy auto-detect
+#        self.rbAutodetect.setChecked(self.useProxy == ProxyInfo.PROXY_AUTODETECT)
         self.btnProxy.setEnabled(self.useProxy == ProxyInfo.PROXY_SERVER)
             
         self.setAttribute(Qt.WA_DeleteOnClose, False)
@@ -247,36 +240,14 @@
         # ignore state as is called from multiple toggle events
         if self.rbProxy.isChecked():
             self.btnProxy.setEnabled(True)
-        elif self.rbAutodetect.isChecked():
-            self.btnProxy.setEnabled(False)
+        # REMOVE proxy auto-detect
+#        elif self.rbAutodetect.isChecked():
+#            self.btnProxy.setEnabled(False)
         else:
             self.btnProxy.setEnabled(False)
         
     def changeFolder(self):
         self.move_to_folder = os.path.normpath(os.path.join(self.txtCloudfolder.text(), Constants.DEFAULT_NXDRIVE_FOLDER))
-          
-#        if self._isConnected():
-#            #prompt for moving the Nuxeo Drive folder for current binding
-#            msg = QMessageBox(QMessageBox.Question, self.tr('Move Root Folder'),
-#                              self.tr("This action will move the %s folder and all its subfolders and files\n"
-#                              "to a new location. If will also stop the synchronization if running.\n"
-#                              ) % self.local_folder,
-#                              QMessageBox.Yes | QMessageBox.No)
-#            msg.setInformativeText(self.tr("Do you want to proceed?\n"
-#                                           "If yes, select the new CloudDesk folder."
-#                                           ))
-#            if msg.exec_() == QMessageBox.No:
-#                return
-#                            
-#            dst = os.path.join(selectedFld, Constants.DEFAULT_NXDRIVE_FOLDER)
-#            if os.path.exists(dst):
-#                error = QMessageBox(QMessageBox.Critical, self.tr("Path Error"), 
-#                                                          self.tr("Folder %s already exists" % dst))
-#                error.setInformativeText(self.tr("Select a folder where %s does not exist." % Constants.DEFAULT_NXDRIVE_FOLDER))
-#                error.exec_()
-#                return
-#               
-#            self.move_to_folder = dst
         
     def browseFolder(self):
         """enter or select a new path"""
@@ -332,7 +303,7 @@
     def _connect(self):
         # Launch the GUI to create a binding
         from nxdrive.gui.authentication import prompt_authentication
-        from nxdrive.commandline import default_nuxeo_drive_folder
+
         local_folder = os.path.join(self.txtCloudfolder.text(), Constants.DEFAULT_NXDRIVE_FOLDER)
         remote_user = self.txtAccount.text()
         server_url = self.txtUrl.text()
@@ -428,17 +399,10 @@
 #                mbox.setStandardButtons(QMessageBox.Yes | QMessageBox.No)         
 #                if mbox.exec_() == QMessageBox.No:
 #                    return QDialog.Rejected                  
-<<<<<<< HEAD
-
+                             
             result = self._stopServer()
             if result == QDialog.Rejected:
                 return QDialog.Rejected  
-            
-            shutil.copytree(self.local_folder, self.move_to_folder)                    
-                  
-            # Update the database
-=======
-                             
             try:
                 shutil.move(self.local_folder, self.move_to_folder)
             except shutil.Error as e:
@@ -448,7 +412,8 @@
                 error.exec_()
                 return QDialog.Rejected
             
->>>>>>> dc9aafc4
+                  
+            # Update the database
             if self.frontend is not None:
                 session = self.frontend.controller.get_session()               
                     
@@ -494,8 +459,9 @@
         # Apply other changes
         if self.rbProxy.isChecked():
             useProxy = ProxyInfo.PROXY_SERVER
-        elif self.rbAutodetect.isChecked():
-            useProxy = ProxyInfo.PROXY_AUTODETECT
+        # REMOVE proxy auto-detect
+#        elif self.rbAutodetect.isChecked():
+#            useProxy = ProxyInfo.PROXY_AUTODETECT
         else:
             useProxy = ProxyInfo.PROXY_DIRECT
         
@@ -525,15 +491,6 @@
         settings.setValue('preferences/log', self.logEnabled)
         
         if sys.platform == 'win32':
-#            reg_settings = QSettings("HKEY_LOCAL_MACHINE\\SOFTWARE\\Microsoft\\Windows\\CurrentVersion\\Run", QSettings.NativeFormat)
-#            if self.autostart:
-#                exe_path = win32.find_exe_path()
-#                if exe_path is None:
-#                    exe_path = 'C:\\Program Files (x86)\\%s\\%s.exe' % (Constants.APP_NAME, Constants.SHORT_APP_NAME)
-#                reg_settings.setValue("name", exe_path)
-#            else:
-#                reg_settings.remove('name')
-
             startup_folder = os.path.expanduser('~/AppData/Roaming/Microsoft/Windows/Start Menu/Programs/Startup')
             startup_folder = os.path.normpath(startup_folder)
             shortcut_path = os.path.join(startup_folder, Constants.SHORT_APP_NAME + '.lnk')
