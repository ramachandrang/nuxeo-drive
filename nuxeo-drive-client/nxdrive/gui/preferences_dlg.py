--- conflicted
+++ resolved
@@ -558,16 +558,10 @@
             startup_folder = os.path.normpath(startup_folder)
             shortcut_path = os.path.join(startup_folder, Constants.SHORT_APP_NAME + '.lnk')
             if self.autostart:
-<<<<<<< HEAD
-                target = win32.find_exe_path()
-                if os.path.splitext(target)[1] != '.exe':
-                    target = '"%s %s"' % (sys.executable, target)
-=======
                 target = find_exe_path()
                 if os.path.splitext(target)[1] == '.py':
                     # FOR TESTING
                     target = sys.executable + ' ' + target + ' gui --start'
->>>>>>> 60d0af0b
                 win32utils.create_shortcut_if_not_exists(shortcut_path, target)
             else:
                 try:
