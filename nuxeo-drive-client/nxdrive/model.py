import os
import uuid
import logging
from datetime import datetime, timedelta
from sqlalchemy import Column
from sqlalchemy import DateTime
from sqlalchemy import ForeignKey
from sqlalchemy import Integer
from sqlalchemy import Sequence
from sqlalchemy import String
from sqlalchemy import Boolean
from sqlalchemy.orm import relationship
from sqlalchemy.orm import backref
from sqlalchemy.ext.declarative import declarative_base
from sqlalchemy import create_engine
from sqlalchemy.orm import sessionmaker
from sqlalchemy.orm import scoped_session
<<<<<<< HEAD
from sqlalchemy.orm import synonym
from sqlalchemy.ext.declarative import declared_attr
=======
from sqlalchemy.pool import SingletonThreadPool
>>>>>>> d9d1c01c

from nxdrive.client import RemoteFileSystemClient
from nxdrive.client import LocalClient
from nxdrive.utils import normalized_path
from nxdrive.utils import encrypt_password, decrypt_password
from nxdrive import Constants

WindowsError = None
try:
    from exceptions import WindowsError
except ImportError:
    # This will never be raised under unix
    pass


log = logging.getLogger(__name__)


# make the declarative base class for the ORM mapping
Base = declarative_base()


__model_version__ = 1

# Summary status from last known pair of states

PAIR_STATES = {
    # regular cases
    ('unknown', 'unknown'): 'unknown',
    ('synchronized', 'synchronized'): 'synchronized',
    ('created', 'unknown'): 'locally_created',
    ('unknown', 'created'): 'remotely_created',
    ('modified', 'synchronized'): 'locally_modified',
    ('synchronized', 'modified'): 'remotely_modified',
    ('modified', 'unknown'): 'locally_modified',
    ('unknown', 'modified'): 'remotely_modified',
    ('deleted', 'synchronized'): 'locally_deleted',
    ('synchronized', 'deleted'): 'remotely_deleted',
    ('deleted', 'deleted'): 'deleted',

    # conflicts with automatic resolution
    ('created', 'deleted'): 'locally_created',
    ('deleted', 'created'): 'remotely_created',
    ('modified', 'deleted'): 'locally_created',
    ('deleted', 'modified'): 'remotely_created',

    # conflict cases that need special
    ('modified', 'modified'): 'conflicted',
    ('created', 'created'): 'conflicted',
}


class DeviceConfig(Base):
    """Holds Nuxeo Drive configuration parameters

    This is expected to be a single row table.
    """
    __tablename__ = 'device_config'

    device_id = Column(String, primary_key = True)

    def __init__(self, device_id = None):
        self.device_id = uuid.uuid1().hex if device_id is None else device_id


class ServerBinding(Base):
    __tablename__ = 'server_bindings'

    local_folder = Column(String, primary_key = True)
    server_url = Column(String)
    remote_user = Column(String)
    nag_signin = Column(Boolean)
    quota_exceeded = Column(Boolean)
    maintenance = Column(Boolean)
    next_nag_quota = Column(DateTime)
    next_nag_maintenance = Column(DateTime)
    next_maintenance_check = Column(DateTime)
    remote_password = Column(String)
    __remote_password = Column('remote_password', String)
    remote_token = Column(String)
    last_sync_date = Column(Integer)
    last_root_definitions = Column(String)
    __fdtoken = Column('fdtoken', String)
    password_hash = Column(String)
    password_key = Column(String)
    fdtoken_creation_date = Column(DateTime)
    total_storage = Column(Integer)
    used_storage = Column(Integer)
    # passive_updates=False *only* needed if the database
    # does not implement ON UPDATE CASCADE
    roots = relationship("RootBinding", passive_updates = False, passive_deletes = True, cascade = "all, delete, delete-orphan")
    folders = relationship("SyncFolders", passive_updates = False, passive_deletes = True, cascade = "all, delete, delete-orphan")

    def __init__(self, local_folder, server_url, remote_user,
                 remote_password = None, remote_token = None,
                 fdtoken = None, password_hash = None, fdtoken_creation_date = None):
        self.local_folder = local_folder
        self.server_url = server_url
        self.remote_user = remote_user
        self.nag_signin = False
        self.quota_exceeded = False
        self.maintenance = False
        self.next_nag_quota = None
        self.next_nag_maintenance = datetime.now()
        self.next_maintenance_check = None
        # Password is only stored if the server does not support token based authentication
        # CHANGED: Password IS currently stored for (1) refresh the token when it expires,
        # and (2) open the site in the browser.
        # Password is also encrypted.
        self.remote_password = remote_password
        self.remote_token = remote_token
        # Used for browser to access CloudDesk without log in prompting
        self.fdtoken = fdtoken
        if fdtoken_creation_date is not None:
            self.fdtoken_creation_date = fdtoken_creation_date
        # Used to re-generate the federated token (expires in 15min by default)
        self.password_hash = password_hash
        self.total_storage = 0
        self.used_storage = 0

    @declared_attr
    def fdtoken(self):
        return synonym('__fdtoken', descriptor = property(self.get_fdtoken, self.set_fdtoken))

    def get_fdtoken(self):
        return self.__fdtoken

    def set_fdtoken(self, v):
        self.__fdtoken = v
        if v is not None:
            self.fdtoken_creation_date = datetime.now()

    @declared_attr
    def remote_password(self):
        return synonym('__remote_password', descriptor = property(self.get_remote_password, self.set_remote_password))

    def get_remote_password(self):
        return decrypt_password(self.__remote_password, self.password_key)

    def set_remote_password(self, v):
        if v is not None:
            self.__remote_password, self.password_key = encrypt_password(v)

    def invalidate_credentials(self):
        """Ensure that all stored credentials are zeroed."""
        self.remote_password = None
        self.remote_token = None
        self.password_hash = None
        self.federated_token = None

    def has_invalid_credentials(self):
        """Check whether at least one credential is active"""
        return self.remote_password is None and self.remote_token is None

    def __eq__(self, other):
        return (isinstance(other, ServerBinding) and
                self.local_folder == other.local_folder and
                self.server_url == other.server_url and
                self.remote_user == other.remote_user)

    def __ne__(self, other):
        return not self.__eq__(other)

    def update_server_quota_status(self, used, total, size):
        if self.quota_exceeded:
            if total - used > size:
                self.quota_exceeded = False
        else:
            self.quota_exceeded = True
            self.next_nag_quota = datetime.now()

    def update_server_maintenance_status(self, retry_after):
        # TODO if not in maintenance mode, set the maintenance status
        if retry_after > 0:
            self.maintenance = True
        else:
            self.maintenance = False
        self.next_maintenance_check = datetime.now() + timedelta(seconds=retry_after)
        
    def update_server_maintenance_schedule(self):
        self.next_nag_maintenance = datetime.now() + timedelta(seconds=Constants.SERVICE_NOTIFICATION_INTERVAL)

    def nag_maintenance_schedule(self):
        if self.maintenance:
            return False
        elif self.next_nag_maintenance is None:
            return False
        elif not self.maintenance and datetime.now() > self.next_nag_maintenance:
            return True
        else:
            return False
            
    def check_for_maintenance(self):
        if self.maintenance and datetime.now() > self.next_maintenance_check:
            self.maintenance = False
            return True
        else:
            return False
            
    def nag_quota_exceeded(self):
        if self.next_nag_quota is None:
            return False
        elif self.quota_exceeded and datetime.now() > self.next_nag_quota:
            self.nag_quota_exceeded = datetime.now() + timedelta(seconds=Constants.SERVICE_NOTIFICATION_INTERVAL)
            return True
        else:
            return False
        
    def update_storage(self, used, total):
        self.total_storage = total
        self.used_storage = used

class RootBinding(Base):
    __tablename__ = 'root_bindings'

    local_root = Column(String, primary_key = True)
    remote_repo = Column(String)
    remote_root = Column(String, ForeignKey('sync_folders.remote_id'))
    local_folder = Column(String, ForeignKey('server_bindings.local_folder', onupdate = "cascade", ondelete = "cascade"))
    server_binding = relationship('ServerBinding')

    def __init__(self, local_root, remote_repo, remote_root, local_folder = None):
        local_root = normalized_path(local_root)
        self.local_root = local_root
        self.remote_repo = remote_repo
        self.remote_root = remote_root

        # expected local folder should be the direct parent of the local root
        # MC That's not always the case, example:
        # - roots under "Others' Docs" in CloudDesk are under "Others Docs" locally
        if local_folder is None:
            local_folder = normalized_path(os.path.join(local_root, '..'))
        self.local_folder = local_folder

    def __repr__(self):
        return ("RootBinding<local_root=%r, local_folder=%r, remote_repo=%r,"
                "remote_root=%r>" % (self.local_root, self.local_folder,
                                     self.remote_repo, self.remote_root))

class SyncFolders(Base):
    __tablename__ = 'sync_folders'

    remote_id = Column(String, primary_key = True)
    remote_repo = Column(String)
    remote_name = Column(String)
    remote_root = Column(Integer)
    remote_parent = Column(String, ForeignKey('sync_folders.remote_id'))
    state = Column(Boolean)
    local_folder = Column(String, ForeignKey('server_bindings.local_folder', onupdate = "cascade", ondelete = "cascade"))
    checked = relationship('RootBinding', uselist = False, backref = 'folder')

#    server_binding = relationship(
#                    'ServerBinding', backref=backref("folders", cascade="all, delete-orphan"))
    server_binding = relationship('ServerBinding')
    children = relationship("SyncFolders")

    def __init__(self, remote_id, remote_name, remote_parent, remote_repo, local_folder, remote_root = Constants.ROOT_CLOUDDESK, checked = False):
        self.remote_id = remote_id
        self.remote_name = remote_name
        self.remote_parent = remote_parent
        self.remote_repo = remote_repo
        self.remote_root = remote_root
        self.local_folder = local_folder
        self.checked2 = checked

    def __str__(self):
        return ("SyncFolders<remote_name=%r, remote_id=%r, remote_parent=%r, remote_repo=%r, "
                "local_folder=%r, %checked>" % (self.remote_name, self.remote_id, self.remote_parent,
                                      self.remote_repo, self.local_folder, '' if self.checked2 else 'not '))

class RecentFiles(Base):
    __tablename__ = 'recent_files'

    id = Column(Integer, Sequence('file_id_seq'), primary_key = True)
    local_name = Column(String)
    local_root = Column(String)
    local_update = Column(DateTime, index = True)
    pair_state = Column(String)

    def __init__(self, local_name, local_root, pair_state):
        self.local_name = local_name
        self.local_root = local_root
        self.pair_state = pair_state
        self.local_update = datetime.now()

class LastKnownState(Base):
    """Aggregate state aggregated from last collected events."""
    __tablename__ = 'last_known_states'

    id = Column(Integer, Sequence('state_id_seq'), primary_key=True)

    local_folder = Column(String, ForeignKey('server_bindings.local_folder'),
                          index=True)
    server_binding = relationship(
        'ServerBinding',
        backref=backref("states", cascade="all, delete-orphan"))

    # Timestamps to detect modifications
    last_local_updated = Column(DateTime)
    last_remote_updated = Column(DateTime)

    # Save the digest too for better updates / moves detection
    local_digest = Column(String, index = True)
    remote_digest = Column(String, index = True)

    # Path from root using unix separator, '/' for the root it-self.
    local_path = Column(String, index=True)

    # Remote reference (instead of path based lookup)
    remote_ref = Column(String, index = True)

    # Parent path from root / ref for fast children queries,
    # can be None for the root it-self.
    local_parent_path = Column(String, index=True)
    remote_parent_ref = Column(String, index=True)
    remote_parent_path = Column(String)  # for ordering only

    # Names for fast alignment queries
    local_name = Column(String, index = True)
    remote_name = Column(String, index = True)

    folderish = Column(Integer)

    # Last known state based on event log
    local_state = Column(String)
    remote_state = Column(String)
    pair_state = Column(String, index = True)

    # Track move operations to avoid loosing history
    locally_moved_from = Column(String)
    locally_moved_to = Column(String)
    remotely_moved_from = Column(String)
    remotely_moved_to = Column(String)

    # Log date of sync errors to be able to skip documents in error for some
    # time
    last_sync_error_date = Column(DateTime)

    def __init__(self, local_folder, local_info=None,
                 remote_info=None, local_state='unknown',
                 remote_state='unknown'):
        self.local_folder = local_folder
        if local_info is None and remote_info is None:
            raise ValueError(
                "At least local_info or remote_info should be provided")

        if local_info is not None:
            self.update_local(local_info)
        if remote_info is not None:
            self.update_remote(remote_info)

        self.update_state(local_state = local_state, remote_state = remote_state)

    def update_state(self, local_state=None, remote_state=None):
        if local_state is not None and self.local_state != local_state:
            self.local_state = local_state
        if remote_state is not None and self.remote_state != remote_state:
            self.remote_state = remote_state

        # Detect heuristically aligned situations
        if (self.local_path is not None and self.remote_ref is not None
            and self.local_state == self.remote_state == 'unknown'):
            if self.folderish or self.local_digest == self.remote_digest:
                self.local_state = 'synchronized'
                self.remote_state = 'synchronized'

        pair = (self.local_state, self.remote_state)
        pair_state = PAIR_STATES.get(pair, 'unknown')
        if self.pair_state != pair_state:
            self.pair_state = pair_state

    def __repr__(self):
        return ("LastKnownState<local_folder=%r, local_path=%r, "
                "remote_name=%r, local_state=%r, remote_state=%r>") % (
                    os.path.basename(self.local_folder),
                    self.local_path, self.remote_name,
                    self.local_state, self.remote_state)

    def get_local_client(self):
        return LocalClient(self.local_folder)

    def get_remote_client(self):
        sb = self.server_binding
        return RemoteFileSystemClient(sb.server_url, sb.remote_user,
             sb.remote_password)

    def refresh_local(self, client = None):
        """Update the state from the local filesystem info."""
        client = client if client is not None else self.get_local_client()
        local_info = client.get_info(self.local_path, raise_if_missing=False)
        self.update_local(local_info)
        return local_info

    def update_local(self, local_info):
        """Update the state from pre-fetched local filesystem info."""
        if local_info is None:
            if self.local_state in ('unknown', 'created', 'modified',
                                    'synchronized'):
                # the file use to exist, it has been deleted
<<<<<<< HEAD
                self.update_state(local_state = 'deleted')
                self.local_digest = None
=======
                self.update_state(local_state='deleted')
>>>>>>> d9d1c01c
            return

        local_state = None

        if self.local_path is None:
            # This state only has a remote info and this is the first time
            # we update the local info from the file system
            self.local_path = local_info.path
            if self.local_path != '/':
                self.local_name = os.path.basename(local_info.path)
                local_parent_path, _ = local_info.path.rsplit('/', 1)
                if local_parent_path == '':
                    self.local_parent_path = '/'
                else:
                    self.local_parent_path = local_parent_path
            else:
                self.local_name = os.path.basename(self.local_folder)
                self.local_parent_path = None

        if self.local_path != local_info.path:
            raise ValueError("State %r cannot be mapped to '%s%s'" % (
                self, self.local_folder, local_info.path))

        # Shall we recompute the digest from the current file?
        update_digest = self.local_digest == None

        if self.last_local_updated is None:
            self.last_local_updated = local_info.last_modification_time
            self.folderish = local_info.folderish
            update_digest = True

        elif local_info.last_modification_time > self.last_local_updated:
            self.last_local_updated = local_info.last_modification_time
            self.folderish = local_info.folderish
            if not self.folderish:
                # The time stamp of folderish folder seems to be updated when
                # children are added under Linux? Is this the same under OSX
                # and Windows?
                local_state = 'modified'
            update_digest = True

        if update_digest:
            try:
                self.local_digest = local_info.get_digest()
            except (IOError, WindowsError):
                # This can fail when another process is writing the same file
                # let's postpone digest computation in that case
                log.debug("Delaying local digest computation for %r"
                          " due to possible concurrent file access.",
                          local_info.filepath)

        # XXX: shall we store local_folderish and remote_folderish to
        # detect such kind of conflicts instead?
        self.update_state(local_state = local_state)

    def refresh_remote(self, client = None, fetch_parent_uid = True):
        """Update the state from the remote server info.

        Can reuse an existing client to spare some redundant client init HTTP
        request.
        """
        client = client if client is not None else self.get_remote_client()
        remote_info = client.get_info(self.remote_ref, fetch_parent_uid = fetch_parent_uid, raise_if_missing = False)
        self.update_remote(remote_info)
        return remote_info

    def update_remote(self, remote_info):
        """Update the state from the pre-fetched remote server info."""
        if remote_info is None:
            if self.remote_state in ('unknown', 'created', 'modified',
                                     'synchronized'):
<<<<<<< HEAD
                self.update_state(remote_state = 'deleted')
                self.remote_digest = None
=======
                self.update_state(remote_state='deleted')
>>>>>>> d9d1c01c
            return

        remote_state = None
        if self.remote_ref is None:
            self.remote_ref = remote_info.uid
            self.remote_parent_ref = remote_info.parent_uid

        if self.remote_ref != remote_info.uid:
            raise ValueError("State %r (%s) cannot be mapped to remote"
                             " doc %r (%s)" % (
                self, self.remote_ref, remote_info.name, remote_info.uid))

        # Use last known modification time to detect updates
        if self.last_remote_updated is None:
            self.last_remote_updated = remote_info.last_modification_time
        elif remote_info.last_modification_time > self.last_remote_updated:
            self.last_remote_updated = remote_info.last_modification_time
            remote_state = 'modified'

        # Update the remaining metadata
        self.remote_digest = remote_info.get_digest()
        self.folderish = remote_info.folderish
        self.remote_name = remote_info.name
        suffix_len = len(remote_info.uid) + 1
        self.remote_parent_path = remote_info.path[:-suffix_len]
        self.update_state(remote_state=remote_state)

    def get_local_abspath(self):
        relative_path = self.local_path[1:].replace('/', os.path.sep)
        return os.path.join(self.local_folder, relative_path)


class FileEvent(Base):
    __tablename__ = 'fileevents'

    id = Column(Integer, Sequence('fileevent_id_seq'), primary_key=True)
    local_folder = Column(String, ForeignKey('server_bindings.local_folder'))
    utc_time = Column(DateTime)
    path = Column(String)

    server_binding = relationship("ServerBinding")

    def __init__(self, local_folder, path, utc_time=None):
        self.local_folder = local_folder
        if utc_time is None:
            utc_time = datetime.utcnow()


class ServerEvent(Base):
    __tablename__ = 'serverevents'

    id = Column(Integer, Sequence('serverevent_id_seq'), primary_key = True)
    local_folder = Column(String, ForeignKey('server_bindings.local_folder'))
    utc_time = Column(DateTime)
    message = Column(String)
    message_type = Column(String)

    server_binding = relationship("ServerBinding", uselist=False, backref="server_events")

    def __init__(self, local_folder, message, message_type, utc_time = None):
        self.local_folder = local_folder
        self.message = message
        self.message_type = message_type
        if utc_time is None:
            self.utc_time = datetime.utcnow()
        else:
            self.utc_time = utc_time
            
def init_db(nxdrive_home, echo = False, scoped_sessions = True, poolclass = None):
    """Return an engine and session maker configured for using nxdrive_home

    The database is created in nxdrive_home if missing and the tables
    are intialized based on the model classes from this module (they
    all inherit the same abstract base class.

    If scoped_sessions is True, sessions built with this maker are reusable
    thread local singletons.

    """
    # We store the DB as SQLite files in the nxdrive_home folder
    dbfile = os.path.join(normalized_path(nxdrive_home), 'nxdrive.db')
<<<<<<< HEAD
    engine = create_engine('sqlite:///' + dbfile, echo = echo,
                           poolclass = poolclass)
=======

    # SQLite cannot share connections across threads hence it's safer to
    # enforce this at the connection pool level
    poolclass = SingletonThreadPool if poolclass is None else poolclass
    engine = create_engine('sqlite:///' + dbfile, echo=echo,
                           poolclass=poolclass)
>>>>>>> d9d1c01c

    # Ensure that the tables are properly initialized
    Base.metadata.create_all(engine)
    maker = sessionmaker(bind = engine)
    if scoped_sessions:
        maker = scoped_session(maker)
    return engine, maker<|MERGE_RESOLUTION|>--- conflicted
+++ resolved
@@ -15,12 +15,9 @@
 from sqlalchemy import create_engine
 from sqlalchemy.orm import sessionmaker
 from sqlalchemy.orm import scoped_session
-<<<<<<< HEAD
 from sqlalchemy.orm import synonym
 from sqlalchemy.ext.declarative import declared_attr
-=======
 from sqlalchemy.pool import SingletonThreadPool
->>>>>>> d9d1c01c
 
 from nxdrive.client import RemoteFileSystemClient
 from nxdrive.client import LocalClient
@@ -111,7 +108,7 @@
     used_storage = Column(Integer)
     # passive_updates=False *only* needed if the database
     # does not implement ON UPDATE CASCADE
-    roots = relationship("RootBinding", passive_updates = False, passive_deletes = True, cascade = "all, delete, delete-orphan")
+#    roots = relationship("RootBinding", passive_updates = False, passive_deletes = True, cascade = "all, delete, delete-orphan")
     folders = relationship("SyncFolders", passive_updates = False, passive_deletes = True, cascade = "all, delete, delete-orphan")
 
     def __init__(self, local_folder, server_url, remote_user,
@@ -233,63 +230,64 @@
         self.total_storage = total
         self.used_storage = used
 
-class RootBinding(Base):
-    __tablename__ = 'root_bindings'
-
-    local_root = Column(String, primary_key = True)
-    remote_repo = Column(String)
-    remote_root = Column(String, ForeignKey('sync_folders.remote_id'))
-    local_folder = Column(String, ForeignKey('server_bindings.local_folder', onupdate = "cascade", ondelete = "cascade"))
-    server_binding = relationship('ServerBinding')
-
-    def __init__(self, local_root, remote_repo, remote_root, local_folder = None):
-        local_root = normalized_path(local_root)
-        self.local_root = local_root
-        self.remote_repo = remote_repo
-        self.remote_root = remote_root
-
-        # expected local folder should be the direct parent of the local root
-        # MC That's not always the case, example:
-        # - roots under "Others' Docs" in CloudDesk are under "Others Docs" locally
-        if local_folder is None:
-            local_folder = normalized_path(os.path.join(local_root, '..'))
-        self.local_folder = local_folder
-
-    def __repr__(self):
-        return ("RootBinding<local_root=%r, local_folder=%r, remote_repo=%r,"
-                "remote_root=%r>" % (self.local_root, self.local_folder,
-                                     self.remote_repo, self.remote_root))
+#class RootBinding(Base):
+#    __tablename__ = 'root_bindings'
+#
+#    local_root = Column(String, primary_key = True)
+#    remote_repo = Column(String)
+#    remote_root = Column(String, ForeignKey('sync_folders.remote_id'))
+#    local_folder = Column(String, ForeignKey('server_bindings.local_folder', onupdate = "cascade", ondelete = "cascade"))
+#    server_binding = relationship('ServerBinding')
+#
+#    def __init__(self, local_root, remote_repo, remote_root, local_folder = None):
+#        local_root = normalized_path(local_root)
+#        self.local_root = local_root
+#        self.remote_repo = remote_repo
+#        self.remote_root = remote_root
+#
+#        # expected local folder should be the direct parent of the local root
+#        # MC That's not always the case, example:
+#        # - roots under "Others' Docs" in CloudDesk are under "Others Docs" locally
+#        if local_folder is None:
+#            local_folder = normalized_path(os.path.join(local_root, '..'))
+#        self.local_folder = local_folder
+#
+#    def __repr__(self):
+#        return ("RootBinding<local_root=%r, local_folder=%r, remote_repo=%r,"
+#                "remote_root=%r>" % (self.local_root, self.local_folder,
+#                                     self.remote_repo, self.remote_root))
 
 class SyncFolders(Base):
     __tablename__ = 'sync_folders'
 
     remote_id = Column(String, primary_key = True)
-    remote_repo = Column(String)
     remote_name = Column(String)
     remote_root = Column(Integer)
     remote_parent = Column(String, ForeignKey('sync_folders.remote_id'))
-    state = Column(Boolean)
+    check_state = Column(Boolean) # indicates whether the checkbox in the selection UI us checked (True)
+    bind_state = Column(Boolean) # indicates whether it is a registered sync root (True)
     local_folder = Column(String, ForeignKey('server_bindings.local_folder', onupdate = "cascade", ondelete = "cascade"))
-    checked = relationship('RootBinding', uselist = False, backref = 'folder')
+# TO BE DELETED
+#    checked = relationship('RootBinding', uselist = False, backref = 'folder')
 
 #    server_binding = relationship(
 #                    'ServerBinding', backref=backref("folders", cascade="all, delete-orphan"))
     server_binding = relationship('ServerBinding')
     children = relationship("SyncFolders")
 
-    def __init__(self, remote_id, remote_name, remote_parent, remote_repo, local_folder, remote_root = Constants.ROOT_CLOUDDESK, checked = False):
+    def __init__(self, remote_id, remote_name, remote_parent, local_folder, remote_root = Constants.ROOT_CLOUDDESK, check_state = False):
         self.remote_id = remote_id
         self.remote_name = remote_name
         self.remote_parent = remote_parent
-        self.remote_repo = remote_repo
         self.remote_root = remote_root
         self.local_folder = local_folder
-        self.checked2 = checked
+        self.check_state = check_state
+        self.bind_state = False
 
     def __str__(self):
-        return ("SyncFolders<remote_name=%r, remote_id=%r, remote_parent=%r, remote_repo=%r, "
+        return ("SyncFolders<remote_name=%r, remote_id=%r, remote_parent=%r, "
                 "local_folder=%r, %checked>" % (self.remote_name, self.remote_id, self.remote_parent,
-                                      self.remote_repo, self.local_folder, '' if self.checked2 else 'not '))
+                                      self.local_folder, '' if self.checked2 else 'not '))
 
 class RecentFiles(Base):
     __tablename__ = 'recent_files'
@@ -420,12 +418,7 @@
             if self.local_state in ('unknown', 'created', 'modified',
                                     'synchronized'):
                 # the file use to exist, it has been deleted
-<<<<<<< HEAD
-                self.update_state(local_state = 'deleted')
-                self.local_digest = None
-=======
                 self.update_state(local_state='deleted')
->>>>>>> d9d1c01c
             return
 
         local_state = None
@@ -497,12 +490,7 @@
         if remote_info is None:
             if self.remote_state in ('unknown', 'created', 'modified',
                                      'synchronized'):
-<<<<<<< HEAD
-                self.update_state(remote_state = 'deleted')
-                self.remote_digest = None
-=======
                 self.update_state(remote_state='deleted')
->>>>>>> d9d1c01c
             return
 
         remote_state = None
@@ -584,21 +572,16 @@
     """
     # We store the DB as SQLite files in the nxdrive_home folder
     dbfile = os.path.join(normalized_path(nxdrive_home), 'nxdrive.db')
-<<<<<<< HEAD
-    engine = create_engine('sqlite:///' + dbfile, echo = echo,
-                           poolclass = poolclass)
-=======
 
     # SQLite cannot share connections across threads hence it's safer to
     # enforce this at the connection pool level
     poolclass = SingletonThreadPool if poolclass is None else poolclass
     engine = create_engine('sqlite:///' + dbfile, echo=echo,
                            poolclass=poolclass)
->>>>>>> d9d1c01c
 
     # Ensure that the tables are properly initialized
     Base.metadata.create_all(engine)
-    maker = sessionmaker(bind = engine)
+    maker = sessionmaker(bind=engine)
     if scoped_sessions:
         maker = scoped_session(maker)
     return engine, maker