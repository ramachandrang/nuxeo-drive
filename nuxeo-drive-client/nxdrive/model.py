import os
import uuid
import logging
from datetime import datetime, timedelta
from sqlalchemy import Column
from sqlalchemy import DateTime
from sqlalchemy import ForeignKey
from sqlalchemy import Integer
from sqlalchemy import Sequence
from sqlalchemy import String
from sqlalchemy import Boolean
from sqlalchemy.orm import relationship
from sqlalchemy.orm import backref
from sqlalchemy.ext.declarative import declarative_base
from sqlalchemy import create_engine
from sqlalchemy.orm import sessionmaker
from sqlalchemy.orm import scoped_session
from sqlalchemy.orm import synonym
from sqlalchemy.ext.declarative import declared_attr

from nxdrive.client import NuxeoClient
from nxdrive.client import LocalClient
from nxdrive.utils import normalized_path
from nxdrive.utils import encrypt_password, decrypt_password
from nxdrive import Constants

WindowsError = None
try:
    from exceptions import WindowsError
except ImportError:
    # This will never be raised under unix
    pass


log = logging.getLogger(__name__)


# make the declarative base class for the ORM mapping
Base = declarative_base()


__model_version__ = 1

# Summary status from last known pair of states

PAIR_STATES = {
    # regular cases
    ('unknown', 'unknown'): 'unknown',
    ('synchronized', 'synchronized'): 'synchronized',
    ('created', 'unknown'): 'locally_created',
    ('unknown', 'created'): 'remotely_created',
    ('modified', 'synchronized'): 'locally_modified',
    ('synchronized', 'modified'): 'remotely_modified',
    ('modified', 'unknown'): 'locally_modified',
    ('unknown', 'modified'): 'remotely_modified',
    ('deleted', 'synchronized'): 'locally_deleted',
    ('synchronized', 'deleted'): 'remotely_deleted',
    ('deleted', 'deleted'): 'deleted',

    # conflicts with automatic resolution
    ('created', 'deleted'): 'locally_created',
    ('deleted', 'created'): 'remotely_created',
    ('modified', 'deleted'): 'locally_created',
    ('deleted', 'modified'): 'remotely_created',

    # conflict cases that need special
    ('modified', 'modified'): 'conflicted',
    ('created', 'created'): 'conflicted',
}


class DeviceConfig(Base):
    """Holds Nuxeo Drive configuration parameters

    This is expected to be a single row table.
    """
    __tablename__ = 'device_config'

    device_id = Column(String, primary_key = True)

    def __init__(self, device_id = None):
        self.device_id = uuid.uuid1().hex if device_id is None else device_id


class ServerBinding(Base):
    __tablename__ = 'server_bindings'

    local_folder = Column(String, primary_key = True)
    server_url = Column(String)
    remote_user = Column(String)
    nag_signin = Column(Boolean)
    quota_exceeded = Column(Boolean)
    maintenance = Column(Boolean)
    next_nag_quota = Column(DateTime)
    next_nag_maintenance = Column(DateTime)
    next_maintenance_check = Column(DateTime)
    remote_password = Column(String)
    __remote_password = Column('remote_password', String)
    remote_token = Column(String)
    last_sync_date = Column(Integer)
    last_root_definitions = Column(String)
    __fdtoken = Column('fdtoken', String)
    password_hash = Column(String)
    password_key = Column(String)
    fdtoken_creation_date = Column(DateTime)
    total_storage = Column(Integer)
    used_storage = Column(Integer)
    # passive_updates=False *only* needed if the database
    # does not implement ON UPDATE CASCADE
    roots = relationship("RootBinding", passive_updates = False, passive_deletes = True, cascade = "all, delete, delete-orphan")
    folders = relationship("SyncFolders", passive_updates = False, passive_deletes = True, cascade = "all, delete, delete-orphan")

    def __init__(self, local_folder, server_url, remote_user,
                 remote_password = None, remote_token = None,
                 fdtoken = None, password_hash = None, fdtoken_creation_date = None):
        self.local_folder = local_folder
        self.server_url = server_url
        self.remote_user = remote_user
        self.nag_signin = False
        self.quota_exceeded = False
        self.maintenance = False
        self.next_nag_quota = None
        self.next_nag_maintenance = datetime.now()
        self.next_maintenance_check = None
        # Password is only stored if the server does not support token based authentication
        # CHANGED: Password IS currently stored for (1) refresh the token when it expires,
        # and (2) open the site in the browser.
        # Password is also encrypted.
        self.remote_password = remote_password
        self.remote_token = remote_token
        # Used for browser to access CloudDesk without log in prompting
        self.fdtoken = fdtoken
        if fdtoken_creation_date is not None:
            self.fdtoken_creation_date = fdtoken_creation_date
        # Used to re-generate the federated token (expires in 15min by default)
        self.password_hash = password_hash
        self.total_storage = 1000000000
        self.used_storage = 0

    @declared_attr
    def fdtoken(self):
        return synonym('__fdtoken', descriptor = property(self.get_fdtoken, self.set_fdtoken))

    def get_fdtoken(self):
        return self.__fdtoken

    def set_fdtoken(self, v):
        self.__fdtoken = v
        if v is not None:
            self.fdtoken_creation_date = datetime.now()

    @declared_attr
    def remote_password(self):
        return synonym('__remote_password', descriptor = property(self.get_remote_password, self.set_remote_password))

    def get_remote_password(self):
        return decrypt_password(self.__remote_password, self.password_key)

    def set_remote_password(self, v):
        if v is not None:
            self.__remote_password, self.password_key = encrypt_password(v)

    def invalidate_credentials(self):
        """Ensure that all stored credentials are zeroed."""
        self.remote_password = None
        self.remote_token = None
        self.password_hash = None
        self.federated_token = None

    def has_invalid_credentials(self):
        """Check whether at least one credential is active"""
        return self.remote_password is None and self.remote_token is None

    def __eq__(self, other):
        return (isinstance(other, ServerBinding) and
                self.local_folder == other.local_folder and
                self.server_url == other.server_url and
                self.remote_user == other.remote_user)

    def __ne__(self, other):
        return not self.__eq__(other)

    def update_server_quota_status(self, used, total, size):
        if self.quota_exceeded:
            if total - used > size:
                self.quota_exceeded = False
        else:
            self.quota_exceeded = True
            self.next_nag_quota = datetime.now()

    def update_server_maintenance_status(self, retry_after):
        # TODO if not in maintenance mode, set the maintenance status
        if retry_after > 0:
            self.maintenance = True
        else:
            self.maintenance = False
        self.next_maintenance_check = datetime.now() + timedelta(seconds=retry_after)
        
    def update_server_maintenance_schedule(self):
        self.next_nag_maintenance = datetime.now() + timedelta(seconds=Constants.SERVICE_NOTIFICATION_INTERVAL)

    def nag_maintenance_schedule(self):
        if self.maintenance:
            return False
        elif self.next_nag_maintenance is None:
            return False
        elif not self.maintenance and datetime.now() > self.next_nag_maintenance:
            return True
        else:
            return False
            
    def maintenance_check(self):
        if self.maintenance and datetime.now() > self.next_maintenance_check:
            self.maintenance = False
            self.next_maintenance_check = datetime.now()
            return True
        else:
            return False
            
    def nag_quota_exceeded(self):
        if self.next_nag_quota is None:
            return False
        elif self.quota_exceeded and datetime.now() > self.next_nag_quota:
            self.nag_quota_exceeded = datetime.now() + timedelta(seconds=Constants.SERVICE_NOTIFICATION_INTERVAL)
            return True
        else:
            return False
        
    def update_storage(self, used, total):
        self.total_storage = total
        self.used_storage = used

class RootBinding(Base):
    __tablename__ = 'root_bindings'

    local_root = Column(String, primary_key = True)
    remote_repo = Column(String)
    remote_root = Column(String, ForeignKey('sync_folders.remote_id'))
    local_folder = Column(String, ForeignKey('server_bindings.local_folder', onupdate = "cascade", ondelete = "cascade"))
    server_binding = relationship('ServerBinding')

    def __init__(self, local_root, remote_repo, remote_root, local_folder = None):
        local_root = normalized_path(local_root)
        self.local_root = local_root
        self.remote_repo = remote_repo
        self.remote_root = remote_root

        # expected local folder should be the direct parent of the local root
        # MC That's not always the case, example:
        # - roots under "Others' Docs" in CloudDesk are under "Others Docs" locally
        if local_folder is None:
            local_folder = normalized_path(os.path.join(local_root, '..'))
        self.local_folder = local_folder

    def __repr__(self):
        return ("RootBinding<local_root=%r, local_folder=%r, remote_repo=%r,"
                "remote_root=%r>" % (self.local_root, self.local_folder,
                                     self.remote_repo, self.remote_root))

class SyncFolders(Base):
    __tablename__ = 'sync_folders'

    remote_id = Column(String, primary_key = True)
    remote_repo = Column(String)
    remote_name = Column(String)
    remote_root = Column(Integer)
    remote_parent = Column(String, ForeignKey('sync_folders.remote_id'))
    state = Column(Boolean)
    local_folder = Column(String, ForeignKey('server_bindings.local_folder', onupdate = "cascade", ondelete = "cascade"))
    checked = relationship('RootBinding', uselist = False, backref = 'folder')

#    server_binding = relationship(
#                    'ServerBinding', backref=backref("folders", cascade="all, delete-orphan"))
    server_binding = relationship('ServerBinding')
    children = relationship("SyncFolders")

    def __init__(self, remote_id, remote_name, remote_parent, remote_repo, local_folder, remote_root = Constants.ROOT_CLOUDDESK, checked = False):
        self.remote_id = remote_id
        self.remote_name = remote_name
        self.remote_parent = remote_parent
        self.remote_repo = remote_repo
        self.remote_root = remote_root
        self.local_folder = local_folder
        self.checked2 = checked

    def __str__(self):
        return ("SyncFolders<remote_name=%r, remote_id=%r, remote_parent=%r, remote_repo=%r, "
                "local_folder=%r, %checked>" % (self.remote_name, self.remote_id, self.remote_parent,
                                      self.remote_repo, self.local_folder, '' if self.checked2 else 'not '))

class RecentFiles(Base):
    __tablename__ = 'recent_files'

    id = Column(Integer, Sequence('file_id_seq'), primary_key = True)
    local_name = Column(String)
    local_root = Column(String)
    local_update = Column(DateTime, index = True)
    pair_state = Column(String)

    def __init__(self, local_name, local_root, pair_state):
        self.local_name = local_name
        self.local_root = local_root
        self.pair_state = pair_state
        self.local_update = datetime.now()

class LastKnownState(Base):
    """Aggregate state aggregated from last collected events."""
    __tablename__ = 'last_known_states'

<<<<<<< HEAD
    id = Column(Integer, Sequence('state_id_seq'), primary_key = True)
=======
    id = Column(Integer, Sequence('state_id_seq'), primary_key=True)

    local_folder = Column(String, ForeignKey('server_bindings.local_folder'),
                          index=True)
    server_binding = relationship(
        'ServerBinding',
        backref=backref("states", cascade="all, delete-orphan"))

    # To be deprecated / merged with local server when we swicth to the
    # filesystem item API
>>>>>>> 43d0d5d0
    local_root = Column(String, ForeignKey('root_bindings.local_root'),
                        index = True)
    root_binding = relationship(
        'RootBinding',
        backref = backref("states", cascade = "all, delete-orphan"))

    # Timestamps to detect modifications
    last_local_updated = Column(DateTime)
    last_remote_updated = Column(DateTime)

    # Save the digest too for better updates / moves detection
    local_digest = Column(String, index = True)
    remote_digest = Column(String, index = True)

    # Path from root using unix separator, '/' for the root it-self.
    path = Column(String, index = True)
    remote_path = Column(String)  # for ordering only

    # Remote reference (instead of path based lookup)
    remote_ref = Column(String, index = True)

    # Parent path from root / ref for fast children queries,
    # can be None for the root it-self.
    parent_path = Column(String, index = True)
    remote_parent_ref = Column(String, index = True)

    # Names for fast alignment queries
    local_name = Column(String, index = True)
    remote_name = Column(String, index = True)

    folderish = Column(Integer)

    # Last known state based on event log
    local_state = Column(String)
    remote_state = Column(String)
    pair_state = Column(String, index = True)

    # Track move operations to avoid loosing history
    locally_moved_from = Column(String)
    locally_moved_to = Column(String)
    remotely_moved_from = Column(String)
    remotely_moved_to = Column(String)

<<<<<<< HEAD
    def __init__(self, local_root, local_info = None, remote_info = None,
                 local_state = 'unknown', remote_state = 'unknown'):
=======
    # Log date of sync errors to be able to skip documents in error for some
    # time
    last_sync_error_date = Column(DateTime)

    def __init__(self, local_folder, local_root, local_info=None,
                 remote_info=None, local_state='unknown',
                 remote_state='unknown'):
        self.local_folder = local_folder
>>>>>>> 43d0d5d0
        self.local_root = local_root
        if local_info is None and remote_info is None:
            raise ValueError(
                "At least local_info or remote_info should be provided")

        if local_info is not None:
            self.update_local(local_info)
        if remote_info is not None:
            self.update_remote(remote_info)

        self.update_state(local_state = local_state, remote_state = remote_state)

<<<<<<< HEAD
    def update_state(self, local_state = None, remote_state = None, status = None):
        if local_state is not None:
=======
    def update_state(self, local_state=None, remote_state=None):
        if local_state is not None and self.local_state != local_state:
>>>>>>> 43d0d5d0
            self.local_state = local_state
        if remote_state is not None and self.remote_state != remote_state:
            self.remote_state = remote_state

        # Detect heuristically aligned situations
        if (self.path is not None and self.remote_ref is not None
            and self.local_state == self.remote_state == 'unknown'):
            if self.folderish or self.local_digest == self.remote_digest:
                self.local_state = 'synchronized'
                self.remote_state = 'synchronized'

        pair = (self.local_state, self.remote_state)
<<<<<<< HEAD
        self.pair_state = PAIR_STATES.get(pair, 'unknown')
=======
        pair_state = PAIR_STATES.get(pair, 'unknown')
        if self.pair_state != pair_state:
            self.pair_state = pair_state
>>>>>>> 43d0d5d0

    def __repr__(self):
        return ("LastKnownState<local_root=%r, path=%r, "
                "remote_name=%r, local_state=%r, remote_state=%r>") % (
                    os.path.basename(self.local_root),
                    self.path, self.remote_name,
                    self.local_state, self.remote_state)

    def get_local_client(self):
        return LocalClient(self.local_root)

    def get_remote_client(self, factory = None):
        if factory is None:
            factory = NuxeoClient
        rb = self.root_binding
        sb = rb.server_binding
        return factory(
            sb.server_url, sb.remote_user, sb.remote_password,
            base_folder = rb.remote_root, repository = rb.remote_repo)

    def refresh_local(self, client = None):
        """Update the state from the local filesystem info."""
        client = client if client is not None else self.get_local_client()
        local_info = client.get_info(self.path, raise_if_missing = False)
        self.update_local(local_info)
        return local_info

    def update_local(self, local_info):
        """Update the state from pre-fetched local filesystem info."""
        if local_info is None:
            if self.local_state in ('unknown', 'created', 'modified',
                                    'synchronized'):
                # the file use to exist, it has been deleted
                self.update_state(local_state = 'deleted')
                self.local_digest = None
            return

        local_state = None

        if self.path is None:
            # This state only has a remote info and this is the first time
            # we update the local info from the file system
            self.path = local_info.path
            if self.path != '/':
                self.local_name = os.path.basename(local_info.path)
                parent_path, _ = local_info.path.rsplit('/', 1)
                self.parent_path = '/' if parent_path == '' else parent_path
            else:
                self.local_name = os.path.basename(self.local_root)
                self.parent_path = None

        if self.path != local_info.path:
            raise ValueError("State %r cannot be mapped to '%s%s'" % (
                self, self.local_root, local_info.path))

        # Shall we recompute the digest from the current file?
        update_digest = self.local_digest == None

        if self.last_local_updated is None:
            self.last_local_updated = local_info.last_modification_time
            self.folderish = local_info.folderish
            update_digest = True

        elif local_info.last_modification_time > self.last_local_updated:
            self.last_local_updated = local_info.last_modification_time
            self.folderish = local_info.folderish
            if not self.folderish:
                # The time stamp of folderish folder seems to be updated when
                # children are added under Linux? Is this the same under OSX
                # and Windows?
                local_state = 'modified'
            update_digest = True

        if update_digest:
            try:
                self.local_digest = local_info.get_digest()
            except (IOError, WindowsError):
                # This can fail when another process is writing the same file
                # let's postpone digest computation in that case
                log.debug("Delaying local digest computation for %r"
                          " due to possible concurrent file access.",
                          local_info.filepath)

        # XXX: shall we store local_folderish and remote_folderish to
        # detect such kind of conflicts instead?
        self.update_state(local_state = local_state)

    def refresh_remote(self, client = None, fetch_parent_uid = True):
        """Update the state from the remote server info.

        Can reuse an existing client to spare some redundant client init HTTP
        request.
        """
        client = client if client is not None else self.get_remote_client()
        remote_info = client.get_info(self.remote_ref, fetch_parent_uid = fetch_parent_uid, raise_if_missing = False)
        self.update_remote(remote_info)
        return remote_info

    def update_remote(self, remote_info):
        """Update the state from the pre-fetched remote server info."""
        if remote_info is None:
            if self.remote_state in ('unknown', 'created', 'modified',
                                     'synchronized'):
                self.update_state(remote_state = 'deleted')
                self.remote_digest = None
            return

        remote_state = None
        if self.remote_ref is None:
            self.remote_ref = remote_info.uid
            self.remote_parent_ref = remote_info.parent_uid
            self.remote_name = remote_info.name
            self.remote_path = remote_info.path

        if self.remote_ref != remote_info.uid:
            raise ValueError("State %r (%s) cannot be mapped to remote"
                             " doc %r (%s)" % (
                self, self.remote_ref, remote_info.name, remote_info.uid))

        # Use last known modification time to detect updates
        if self.last_remote_updated is None:
            self.last_remote_updated = remote_info.last_modification_time
        elif remote_info.last_modification_time > self.last_remote_updated:
            self.last_remote_updated = remote_info.last_modification_time
            remote_state = 'modified'

        # Update the remaining metadata
        self.remote_digest = remote_info.get_digest()
        self.folderish = remote_info.folderish
        self.remote_name = remote_info.name
        self.remote_path = remote_info.path
        self.update_state(remote_state = remote_state)

    def get_local_abspath(self):
        relative_path = self.path[1:].replace('/', os.path.sep)
        return os.path.join(self.local_root, relative_path)


class FileEvent(Base):
    __tablename__ = 'fileevents'

    id = Column(Integer, Sequence('fileevent_id_seq'), primary_key = True)
    local_root = Column(String, ForeignKey('root_bindings.local_root'))
    utc_time = Column(DateTime)
    path = Column(String)

    root_binding = relationship("RootBinding")

    def __init__(self, local_root, path, utc_time = None):
        self.local_root = local_root
        if utc_time is None:
            utc_time = datetime.utcnow()


def init_db(nxdrive_home, echo = False, scoped_sessions = True, poolclass = None):
    """Return an engine and session maker configured for using nxdrive_home

    The database is created in nxdrive_home if missing and the tables
    are intialized based on the model classes from this module (they
    all inherit the same abstract base class.

    If scoped_sessions is True, sessions built with this maker are reusable
    thread local singletons.

    """
    # We store the DB as SQLite files in the nxdrive_home folder
    dbfile = os.path.join(normalized_path(nxdrive_home), 'nxdrive.db')
    engine = create_engine('sqlite:///' + dbfile, echo = echo,
                           poolclass = poolclass)

    # Ensure that the tables are properly initialized
    Base.metadata.create_all(engine)
    maker = sessionmaker(bind = engine)
    if scoped_sessions:
        maker = scoped_session(maker)
    return engine, maker<|MERGE_RESOLUTION|>--- conflicted
+++ resolved
@@ -134,7 +134,7 @@
             self.fdtoken_creation_date = fdtoken_creation_date
         # Used to re-generate the federated token (expires in 15min by default)
         self.password_hash = password_hash
-        self.total_storage = 1000000000
+        self.total_storage = 0
         self.used_storage = 0
 
     @declared_attr
@@ -307,9 +307,6 @@
     """Aggregate state aggregated from last collected events."""
     __tablename__ = 'last_known_states'
 
-<<<<<<< HEAD
-    id = Column(Integer, Sequence('state_id_seq'), primary_key = True)
-=======
     id = Column(Integer, Sequence('state_id_seq'), primary_key=True)
 
     local_folder = Column(String, ForeignKey('server_bindings.local_folder'),
@@ -320,7 +317,6 @@
 
     # To be deprecated / merged with local server when we swicth to the
     # filesystem item API
->>>>>>> 43d0d5d0
     local_root = Column(String, ForeignKey('root_bindings.local_root'),
                         index = True)
     root_binding = relationship(
@@ -364,10 +360,6 @@
     remotely_moved_from = Column(String)
     remotely_moved_to = Column(String)
 
-<<<<<<< HEAD
-    def __init__(self, local_root, local_info = None, remote_info = None,
-                 local_state = 'unknown', remote_state = 'unknown'):
-=======
     # Log date of sync errors to be able to skip documents in error for some
     # time
     last_sync_error_date = Column(DateTime)
@@ -376,7 +368,6 @@
                  remote_info=None, local_state='unknown',
                  remote_state='unknown'):
         self.local_folder = local_folder
->>>>>>> 43d0d5d0
         self.local_root = local_root
         if local_info is None and remote_info is None:
             raise ValueError(
@@ -389,13 +380,8 @@
 
         self.update_state(local_state = local_state, remote_state = remote_state)
 
-<<<<<<< HEAD
-    def update_state(self, local_state = None, remote_state = None, status = None):
-        if local_state is not None:
-=======
     def update_state(self, local_state=None, remote_state=None):
         if local_state is not None and self.local_state != local_state:
->>>>>>> 43d0d5d0
             self.local_state = local_state
         if remote_state is not None and self.remote_state != remote_state:
             self.remote_state = remote_state
@@ -408,13 +394,9 @@
                 self.remote_state = 'synchronized'
 
         pair = (self.local_state, self.remote_state)
-<<<<<<< HEAD
-        self.pair_state = PAIR_STATES.get(pair, 'unknown')
-=======
         pair_state = PAIR_STATES.get(pair, 'unknown')
         if self.pair_state != pair_state:
             self.pair_state = pair_state
->>>>>>> 43d0d5d0
 
     def __repr__(self):
         return ("LastKnownState<local_root=%r, path=%r, "
@@ -569,6 +551,22 @@
             utc_time = datetime.utcnow()
 
 
+class ServerEvent(Base):
+    __tablename__ = 'serverevents'
+
+    id = Column(Integer, Sequence('serverevent_id_seq'), primary_key = True)
+    local_folder = Column(String, ForeignKey('server_bindings.local_folder'))
+    utc_time = Column(DateTime)
+    message = Column(String)
+
+    server_binding = relationship("ServerBinding")
+
+    def __init__(self, local_folder, message, utc_time = None):
+        self.local_folder = local_folder
+        if utc_time is None:
+            utc_time = datetime.utcnow()
+            
+            
 def init_db(nxdrive_home, echo = False, scoped_sessions = True, poolclass = None):
     """Return an engine and session maker configured for using nxdrive_home
 
