--- conflicted
+++ resolved
@@ -58,20 +58,11 @@
                 shlink.SetPath(target)
                 shlink.QueryInterface(pythoncom.IID_IPersistFile).Save(None, True)
         except pythoncom.com_error as e:
-<<<<<<< HEAD
-            exe_path = find_exe_path()
-            if os.path.splitext(exe_path)[1] == '.exe':
-                icon = exe_path
-            else:
-                icon = ''
-            create_shortcut(shortcut, target, icon=icon)
-=======
             exe_path = icon = find_exe_path()
             if os.path.splitext(exe_path)[1] == '.py':
                 # FOR TESTING
                 icon = ''
             create_shortcut(shortcut, target, icon = icon)
->>>>>>> 60d0af0b
     else:
         # TODO find the Favorites location for other Windows versions
         pass
@@ -85,21 +76,11 @@
         try:
             shlink.QueryInterface(pythoncom.IID_IPersistFile).Load(shortcut)
         except pythoncom.com_error as e:
-<<<<<<< HEAD
-            exe_path = find_exe_path()
-            
-            if os.path.splitext(exe_path)[1] == '.exe':
-                icon = exe_path
-            else:
-                icon = os.path.join(os.path.split(exe_path)[0], 'data', 'icons', Constants.ICON_APP_ENABLED)
-            create_shortcut(shortcut, target, icon=icon)            
-=======
             exe_path = icon = find_exe_path()
             if os.path.splitext(exe_path)[1] == '.py':
                 # FOR TESTING
                 icon = ''
             create_shortcut(shortcut, target, icon = icon)
->>>>>>> 60d0af0b
     else:
         # TODO find the Favorites location for other Windows versions
         pass
