"""Main API to perform Nuxeo Drive operations"""

from __future__ import division

import sys
<<<<<<< HEAD
import os.path
import urllib2
import urlparse
import md5
import suds
import base64
=======
from urllib import quote
from threading import local
>>>>>>> 987c207d
import subprocess
from datetime import datetime
from datetime import timedelta
from threading import local
from threading import Thread
from threading import Condition
import logging

<<<<<<< HEAD
from PySide import QtCore
=======
from cookielib import CookieJar

from sqlalchemy.orm.exc import NoResultFound
from sqlalchemy import asc
from sqlalchemy import or_
>>>>>>> 987c207d

import nxdrive
from nxdrive.client import LocalClient
from nxdrive.client import RemoteFileSystemClient
from nxdrive.client import RemoteDocumentClient
from nxdrive.client import Unauthorized
from nxdrive.client import BaseAutomationClient
from nxdrive.client import RemoteMaintServiceClient
from nxdrive.client import RemoteUpgradeServiceClient
from nxdrive.client import ProxyInfo
from nxdrive.client import NotFound
from nxdrive.model import init_db
from nxdrive.model import DeviceConfig
from nxdrive.model import ServerBinding
from nxdrive.model import LastKnownState
from nxdrive.model import SyncFolders
from nxdrive.model import ServerEvent
from nxdrive.model import RecentFiles
from nxdrive.model import PROGRESS_STATES, CONFLICTED_STATES
from nxdrive.synchronizer import Synchronizer
from nxdrive.synchronizer import POSSIBLE_NETWORK_ERROR_TYPES
from nxdrive.logging_config import get_logger
from nxdrive.utils import normalized_path
from nxdrive.utils import safe_long_path
from nxdrive.utils import create_config_file
from nxdrive.utils import read_config_file
from nxdrive.utils import reload_config_file
from nxdrive._version import _is_newer_version
from nxdrive import Constants
from nxdrive.http_server import HttpServer
from nxdrive.http_server import http_server_loop

from sqlalchemy.orm.exc import NoResultFound, MultipleResultsFound
from sqlalchemy.exc import InvalidRequestError
from sqlalchemy import func
from sqlalchemy import asc
from sqlalchemy import or_
from sqlalchemy import not_

schema_url = r'federatedloginservices.xml'
# service_url = 'https://swee.sharpb2bcloud.com/login/auth.ejs'
service_url = r'http://login.sharpb2bcloud.com'
ns = r'http://www.inventua.com/federatedloginservices/'
CLOUDDESK_SCOPE = r'clouddesk'

log = get_logger(__name__)

def default_nuxeo_drive_folder():
    """Find a reasonable location for the root Nuxeo Drive folder

    This folder is user specific, typically under the home folder.
    """
<<<<<<< HEAD
#    if sys.platform == "win32":
#        # WARNING: it's important to check `Documents` first as under Windows 7
#        # there also exists a `My Documents` folder invisible in the explorer and
#        # cmd / powershell but visible from Python
#        documents = os.path.expanduser(r'~\Documents')
#        my_documents = os.path.expanduser(r'~\My Documents')
#        if os.path.exists(documents):
#            # Regular location for documents under Windows 7 and up
#            return os.path.join(documents, Constants.DEFAULT_NXDRIVE_FOLDER)
#        elif os.path.exists(my_documents):
#            # Compat for Windows XP
#            return os.path.join(my_documents, Constants.DEFAULT_NXDRIVE_FOLDER)

    # Fallback to home folder otherwiseConstants.DEFAULT_NXDRIVE_FOLDER)
    # NOTE: on Windows, '~' is expanded with 'Users' in lowercase, which causes issues later on
    home = os.path.expanduser('~')
    if sys.platform == 'win32':
        home = home[:3] + home[3].upper() + home[4:]
    return os.path.join(home, Constants.DEFAULT_NXDRIVE_FOLDER)


class Event(object):
    def __init__(self, name = 'none'):
        self.__name = name

    @property
    def name(self):
        return self.__name

class ExceptionEvent(Event):
    evant_names = {401: 'unauthorized',
                   403: 'forbidden',
                   61: 'invalid_proxy',
                   600: 'invalid_proxy',
                   601: 'invalid_proxy',
                   0: 'none'
                   }

    def __init__(self, exception):
        code = getattr(exception, 'code', 0)
        self.text = getattr(exception, 'text', None)
        super(ExceptionEvent, self).__init__(ExceptionEvent.event_names[code])

class EventHandler:
    def __init__(self, parent = None):
        self.__parent = parent
    def Handle(self, event, **kvargs):
        handler = 'Handle_' + event.name
        if hasattr(self, handler):
            method = getattr(self, handler)
            if method(event, **kvargs):
                return True
        if self.__parent:
            if self.__parent.Handle(event, **kvargs):
                return True
        if hasattr(self, 'HandleDefault'):
            return self.HandleDefault(event, **kvargs)

class ContinueLoopingHandler(EventHandler):
    def Handler_unauthorized(self, event, **kvargs):
        server_binding = kvargs['server_binding']
        session = kvargs['session']
        frontend = kvargs['frontend']
        log.debug('Detected invalid credentials for: %s', server_binding.local_folder)
        Controller.getController()._invalidate_client_cache(server_binding.server_url)
        pwd = server_binding.remote_password
        if not server_binding.has_invalid_credentials():
            server_binding.invalidate_credentials()
            if session is None:
                session = self.get_session()
            session.commit()
=======
    if sys.platform == "win32":
        # WARNING: it's important to check `Documents` first as under Windows 7
        # there also exists a `My Documents` folder invisible in the explorer and
        # cmd / powershell but visible from Python
        documents = os.path.expanduser(ur'~\Documents')
        my_documents = os.path.expanduser(ur'~\My Documents')
        if os.path.exists(documents):
            # Regular location for documents under Windows 7 and up
            return os.path.join(documents, u'Nuxeo Drive')
        elif os.path.exists(my_documents):
            # Compat for Windows XP
            return os.path.join(my_documents, u'Nuxeo Drive')

    # Fallback to home folder otherwise
    return os.path.join(os.path.expanduser(u'~'), u'Nuxeo Drive')
>>>>>>> 987c207d

        try:
            self.bind_server(server_binding.local_folder, server_binding.server_url,
                             server_binding.remote_user, pwd)
            return True
        except:
            return False

class StopSyncingHandler(EventHandler):
    def Handle_unauthorized(self, event, **kvargs):
        server_binding = kvargs['server_binding']
        frontend = kvargs['frontend']
        if frontend is not None:
            frontend.notify_offline(server_binding.local_folder, event)

class Controller(object):
    """Manage configuration and perform Nuxeo Drive Operations

    This class is thread safe: instance can be shared by multiple threads
    as DB sessions and Nuxeo clients are thread locals.
    """

    # Used for binding server / roots and managing tokens
    remote_doc_client_factory = RemoteDocumentClient

    # Used for FS synchronization operations
    remote_fs_client_factory = RemoteFileSystemClient
    remote_maint_service_client_factory = RemoteMaintServiceClient
    remote_upgrade_service_client_factory = RemoteUpgradeServiceClient
    __instance = None

    @staticmethod
    def getController(config_folder = None, echo = None, poolclass = None, timeout = 60):
        if not Controller.__instance:
            if not config_folder:
                return None
            Controller.__instance = Controller(config_folder, echo = None, poolclass = None, timeout = 60)
        return Controller.__instance

    def __init__(self, config_folder, echo = None, poolclass = None, timeout = 60):

        if Controller.__instance:
            raise Controller.__instance

        # Log the installation location for debug
        nxdrive_install_folder = os.path.dirname(nxdrive.__file__)
        nxdrive_install_folder = os.path.realpath(nxdrive_install_folder)
        log.debug("nxdrive installed in '%s'", nxdrive_install_folder)

        # Log the configuration location for debug
        config_folder = os.path.expanduser(config_folder)
        self.config_folder = os.path.realpath(config_folder)
        if not os.path.exists(self.config_folder):
            os.makedirs(self.config_folder)
        log.debug("nxdrive configured in '%s'", self.config_folder)

        if echo is None:
            echo = os.environ.get('NX_DRIVE_LOG_SQL', None) is not None
        self.timeout = timeout

        # Handle connection to the local Nuxeo Drive configuration and
        # metadata sqlite database.
        self._engine, self._session_maker = init_db(
            self.config_folder, echo = echo, poolclass = poolclass)

        config_file = Constants.CONFIG_FILE
        config_file = os.path.join(normalized_path(config_folder), config_file)
        if os.path.exists(config_file):
            read_config_file(config_file)
        else:
            create_config_file(config_file)
        self.init_fswatcher()
        self._local = local()
        self._remote_error = None
        self.device_id = self.get_device_config().device_id
        self.loop_count = 0
        self._init_storage()
        self.synchronizer = Synchronizer(self)
        self.http_server = None
        self.status_thread = None
        Controller.__instance = self
        self.sync_condition = Condition()

        # Make all the automation client related to this controller
        # share cookies using threadsafe jar
        self.cookie_jar = CookieJar()

    def get_session(self):
        """Reuse the thread local session for this controller

        Using the controller in several thread should be thread safe as long as
        this method is always called to fetch the session instance.
        """
        return self._session_maker()

    def get_loop_count(self):
        return self.loop_count

    def get_device_config(self, session = None):
        """Fetch the singleton configuration object for this device"""
        if session is None:
            session = self.get_session()
        try:
            return session.query(DeviceConfig).one()
        except NoResultFound:
            device_config = DeviceConfig()  # generate a unique device id
            session.add(device_config)
            session.commit()
            return device_config

    def stop(self):
        """Stop the Nuxeo Drive synchronization thread

        As the process asking the synchronization to stop might not be the as
        the process runnning the synchronization (especially when used from the
        commandline without the graphical user interface and its tray icon
        menu) we use a simple empty marker file a cross platform way to pass
        the stop message between the two.

        """
        pid = self.synchronizer.check_running(process_name = "sync")
        if pid is None:
            # this could happen if the nxdrive_sync.pid file is in use
            # and the pid could not be written into it at startup
            # TODO Assume there is this process running, investigate...
            log.info("No running synchronization process to stop.")
            pid = os.getpid()

        if pid is not None:
            # Create a stop file marker for the running synchronization
            # process
            log.info("Telling synchronization process %d to stop." % pid)
            stop_file = os.path.join(self.config_folder, "stop_%d" % pid)
            open(safe_long_path(stop_file), 'wb').close()
        else:
            log.info("Failed to get process id, app will not quit.")

    def _children_states(self, folder_path, session=None):
        """List the status of the children of a folder

        The state of the folder is a summary of their descendant rather
        than their own instric synchronization step which is of little
        use for the end user.

        """
        if session is None:
            session = self.get_session()
        # Find the server binding for this absolute path
        try:
            binding, path = self._binding_path(folder_path, session = session)
        except NotFound:
            return [], None

        try:
            folder_state = session.query(LastKnownState).filter_by(
                local_folder = binding.local_folder,
                local_path = path,
            ).one()
        except NoResultFound:
            return [], path

        states = self._pair_states_recursive(session, folder_state)
        return states, path
        
    def children_states_as_files(self, folder_path, session=None):
        states, path = self._children_states(folder_path, session=session)
        if not path or not states:
            return states
        else:
            return [(os.path.basename(s.local_path), pair_state)
                    for s, pair_state in states
                    if s.local_parent_path == path]

    def children_states_as_paths(self, folder_path, session = None):
        states, path = self._children_states(folder_path, session = session)
        if not path or not states:
            return states
        else:
            return [(s.local_path, pair_state)
                    for s, pair_state in states
                    if s.local_parent_path == path]
            
    def children_states(self, folder_path, session=None):
        """For backward compatibility"""
        return self.chidren_states_as_files(folder_path, session = session)

    def _pair_states_recursive(self, session, doc_pair):
        """Recursive call to collect pair state under a given location."""
        if not doc_pair.folderish:
            return [(doc_pair, doc_pair.pair_state)]

        if doc_pair.local_path is not None and doc_pair.remote_ref is not None:
            f = or_(
                LastKnownState.local_parent_path == doc_pair.local_path,
                LastKnownState.remote_parent_ref == doc_pair.remote_ref,
            )
        elif doc_pair.local_path is not None:
            f = LastKnownState.local_parent_path == doc_pair.local_path
        elif doc_pair.remote_ref is not None:
            f = LastKnownState.remote_parent_ref == doc_pair.remote_ref
        else:
            raise ValueError(_("Illegal state %r: at least path or remote_ref"
                             " should be not None.") % doc_pair)

        children_states = session.query(LastKnownState).filter_by(
            local_folder = doc_pair.local_folder).filter(f).order_by(
                asc(LastKnownState.local_name),
                asc(LastKnownState.remote_name),
            ).all()

        results = []
        for child_state in children_states:
            sub_results = self._pair_states_recursive(session, child_state)
            results.extend(sub_results)

        # A folder stays synchronized (or unknown) only if all the descendants
        # are themselfves synchronized.
        pair_state = doc_pair.pair_state
        for _, sub_pair_state in results:
            if sub_pair_state != 'synchronized':
                pair_state = 'children_modified'
                break
        # Pre-pend the folder state to the descendants
        return [(doc_pair, pair_state)] + results

    def _binding_path(self, local_path, session = None):
        """Find a server binding and relative path for a given FS path"""
        local_path = normalized_path(local_path)

        # Check exact binding match
        binding = self.get_server_binding(local_path, session = session,
            raise_if_missing = False)
        if binding is not None:
            return binding, u'/'

        # Check for bindings that are prefix of local_path
        session = self.get_session()
        all_bindings = session.query(ServerBinding).all()
        if sys.platform == 'win32':
            matching_bindings = [sb for sb in all_bindings
                                 if local_path.lower().startswith(
                                    sb.local_folder.lower() + os.path.sep)]
        else:
            matching_bindings = [sb for sb in all_bindings
                                 if local_path.startswith(
                                    sb.local_folder + os.path.sep)]
        if len(matching_bindings) == 0:
            raise NotFound(_("Could not find any server binding for ")
                               + local_path)
        elif len(matching_bindings) > 1:
            raise RuntimeError(_("Found more than one binding for %s: %r") % (
                local_path, matching_bindings))
        binding = matching_bindings[0]
        path = local_path[len(binding.local_folder):]
        path = path.replace(os.path.sep, u'/')
        return binding, path

    def get_server_binding(self, local_folder = None, raise_if_missing = False,
                           session = None):
        """Find the ServerBinding instance for a given local_folder"""

        if session is None:
            session = self.get_session()
        try:
            if local_folder is None:
                # TODO change the function first() to one()
                # Should be only one binding with token and or password
                server_binding = session.query(ServerBinding).filter(ServerBinding._remote_password != None).\
                                                              filter(ServerBinding.remote_token != None).\
                                                              first()
            else:
                local_folder = normalized_path(local_folder)
                server_binding = session.query(ServerBinding).filter(
                ServerBinding.local_folder == local_folder).one()
            return server_binding

        except NoResultFound:
            if raise_if_missing:
                msg = _('No bound server found') if local_folder is None else _("Folder '%s' is not bound to any server") % local_folder
                raise RuntimeError(msg)
            return None
        except MultipleResultsFound:
            msg = _('More than one bound server found') if local_folder is None else _("More than one server is bound to %s") % local_folder
            if raise_if_missing:
                raise RuntimeError(msg)
            return None

    def list_server_bindings(self, session = None):
        if session is None:
            session = self.get_session()
        return session.query(ServerBinding).all()

    def bind_server(self, local_folder, server_url, username, password):
        """Bind a local folder to a remote nuxeo server"""
        session = self.get_session()

        local_folder = normalized_path(local_folder)
        if not os.path.exists(local_folder):
            os.makedirs(local_folder)

        self.register_folder_link(local_folder)

        # check the connection to the server by issuing an authentication
        # request
        server_url = self._normalize_url(server_url)
        nxclient = self.remote_doc_client_factory(
            server_url, username, self.device_id, password)
        try:
            server_binding = session.query(ServerBinding).filter(
                ServerBinding.local_folder == local_folder).one()
            if (server_binding.remote_user != username
                or server_binding.server_url != server_url):
                raise RuntimeError(
                    _("%s is already bound to '%s' with user '%s'") % (
                        local_folder, server_binding.server_url,
                        server_binding.remote_user))

            # Alternative solution to use for opening the site: keep the password (encrypted)
            if server_binding.remote_password != password:
                # Update password info if required
                server_binding.remote_password = password
                log.info("Updating password for user '%s' on server '%s'",
                        username, server_url)
            # revoke previous token (token==device), as there is a cap on the # of devices
            if server_binding.remote_token is not None:
                nxclient.revoke_token()
            token = nxclient.request_token()
            log.info("Updating token for user '%s' on server '%s'",
                    username, server_url)
            # Update the token info if required
            server_binding.remote_token = token
            # reset the nag schedules
            server_binding.reset_nags()
            # clear old version upgrade events
            self._reset_upgrade_info(server_binding)

        except NoResultFound:
            log.info("Binding '%s' to '%s' with account '%s'",
                     local_folder, server_url, username)
            token = nxclient.request_token()
            server_binding = ServerBinding(local_folder, server_url, username,
                                           remote_password = password,
                                           remote_token = token)
            session.add(server_binding)

            # ignore if this fails
            try:
                self.update_server_storage_used(server_url, username, session = session)
            except Exception as e:
                log.debug("Failed to retrieve storage: %s", str(e))

            # Creating the toplevel state for the server binding
            local_client = LocalClient(server_binding.local_folder)
            local_info = local_client.get_info(u'/')

            remote_client = self.get_remote_fs_client(server_binding)
            remote_info = remote_client.get_filesystem_root_info()

            state = LastKnownState(server_binding.local_folder,
                                   local_info = local_info,
                                   local_state = 'synchronized',
                                   remote_info = remote_info,
                                   remote_state = 'synchronized')
            session.add(state)
            session.commit()
            return server_binding
        except Exception as e:
            log.debug("Failed to bind server: %s", str(e))
            session.rollback()
            raise

        session.commit()
        return server_binding

    def unbind_server(self, local_folder):
        """Remove the binding to a Nuxeo server

        Local files are not deleted"""
        session = self.get_session()
        local_folder = normalized_path(local_folder)
        binding = self.get_server_binding(local_folder, raise_if_missing = True,
                                          session = session)
        if not binding: return

        # Revoke token if necessary
        if binding.remote_token is not None:
            try:
                nxclient = self.remote_doc_client_factory(
                        binding.server_url,
                        binding.remote_user,
                        self.device_id,
                        token = binding.remote_token)
                log.info("Revoking token for '%s' with account '%s'",
                         binding.server_url, binding.remote_user)
                nxclient.revoke_token()
            except POSSIBLE_NETWORK_ERROR_TYPES as e:
                log.warning("Could not connect to server '%s' to revoke token (%s)",
                            binding.server_url, e)
            except Unauthorized:
                # Token is already revoked
                pass

        # Invalidate client cache
        self.invalidate_client_cache(binding.server_url)
        log.info("Unbinding '%s' from '%s' with account '%s'",
                 local_folder, binding.server_url, binding.remote_user)

        # NEW keep the binding but reset token and password
        binding.reset()

#        # Delete binding info in local DB
#        session.delete(binding)
#        # delete all sync folders but do not clear sync roots on server
#        # other device(s) may be linked to the same server, using the same account
#        log.debug("Removing sync folders for %s", binding.local_folder)
#        sync_folders = session.query(SyncFolders).filter(SyncFolders.local_folder == binding.local_folder).all()
#        for sf in sync_folders:
#            session.delete(sf)
#        # delete recent files
#        log.debug("Removing recent files for %s", binding.local_folder)
#        recent_files = session.query(RecentFiles).filter(RecentFiles.local_folder == binding.local_folder).all()
#        for f in recent_files:
#            session.delete(f)
#        # delete server events
        log.debug("Removing server events for %s", binding.local_folder)
        server_events = session.query(ServerEvent).filter(ServerEvent.local_folder == binding.local_folder).all()
        for se in server_events:
            session.delete(se)
#        # delete sync states
#        log.debug("Removing last sync states for %s", binding.local_folder)
#        last_known_states = session.query(LastKnownState).filter(LastKnownState.local_folder == binding.local_folder).all()
#        for lks in last_known_states:
#            session.delete(lks)
        session.commit()

    def unbind_all(self):
        """Unbind all server and revoke all tokens

        This is useful for cleanup in integration test code.
        """
        session = self.get_session()
        for sb in session.query(ServerBinding).all():
            self.unbind_server(sb.local_folder)

    def validate_credentials(self, server_url, username, password):
        # check the connection to the server by issuing an authenticated 'fetch API' request
        # if invalid credentials, raises Unauthorized, or for invalid url, a generic exception
        server_url = self._normalize_url(server_url)
        nxclient = self.remote_doc_client_factory(server_url, username, self.device_id,
                                                  password)
        token = nxclient.request_token()
        log.debug("validated credentials with new token %s", token)
        nxclient.revoke_token()
        log.debug("revoked the new token %s", token)

    def get_reusable_server_binding(self):
        # if a record exists, use the username from that record
        server_bindings = self.list_server_bindings()
        if len(server_bindings) == 0:
            server_binding = None
        elif len(server_bindings) == 1:
            server_binding = server_bindings[0]
        else:
            log.debug("More than one server binding found.")
            for sb in server_bindings:
                # pick the first binding with valid credentials!?
                if not sb.has_invalid_credentials():
                    server_binding = sb
                    break
            else:
                log.debug("All bindings have invalid credentials.")
                server_binding = None
        return server_binding   
        
    def getUserName(self):
        # if a record exists, use the username from that record
#        server_binding = self.controller.get_server_binding(self.local_folder, raise_if_missing = False)
        server_binding = self.get_reusable_server_binding()
        return server_binding.remote_user if server_binding else Constants.ACCOUNT

    def is_user_readonly(self):
        server_binding = self.get_reusable_server_binding()
        return server_binding is not None
    
    def _update_hash(self, password):
        return md5.new(password).digest()

    def _rerequest_clouddesk_token(self, username, pwdhash):
        """Request and return a token for CloudDesk (federated authentication)"""

        data_path = self.find_data_path()
        location = os.path.join(data_path, schema_url)
        logging.getLogger('suds.client').setLevel(logging.DEBUG)

        try:
            cli = suds.client.Client('file:///' + location)
            cli.wsdl.services[0].setlocation(service_url)
            validateUserActionFlags = cli.factory.create('ValidateUserActionFlags')
            log.trace("calling %s to validate user", service_url)
            result = cli.service.ValidateUser(username, pwdhash, validateUserActionFlags.Login, CLOUDDESK_SCOPE)
            status = cli.factory.create('ResultStatus')
            if result.Status == status.Validated or result.Status == status.LoggedIn:
                return result.ID
            else:
                return None

        except urllib2.URLError as e:
            log.error('error connecting to %s: %s', service_url, str(e))
            return None
        except suds.WebFault as fault:
            log.error('error connecting to %s: %s', service_url, fault)
            return None
        except Exception as e:
            log.error('error retrieving %s token: %s', Constants.APP_NAME, str(e))
            return None

    def _request_clouddesk_token(self, username, password):
        pwdhash = base64.b16encode(md5.new(password).digest()).lower()
        return self._rerequest_clouddesk_token(username, pwdhash), pwdhash

    def get_browser_token(self, local_folder, session = None):
        """Retrieve federated token if it exists and is still valid, or request a new one"""

        server_binding = self.get_server_binding(local_folder, raise_if_missing = False)
        if server_binding is None:
            return None

        fdtoken = server_binding.fdtoken
        if fdtoken is not None:
            duration = datetime.now() - server_binding.fdtoken_creation_date
            if duration.total_seconds() > Constants.FDTOKEN_DURATION:
                fdtoken = None

        if fdtoken is not None:
            return fdtoken

        try:
            fdtoken = self._rerequest_clouddesk_token(server_binding.remote_user, server_binding.password_hash)
            server_binding.fdtoken = fdtoken
            if session is None:
                session = self.get_session()
            session.commit()
        except Exception as e:
            log.error('failed to get browser token for user %s from $: %s',
                      server_binding.remote_user,
                      server_binding.server_url,
                      str(e))
            pass

        return fdtoken

    def bind_root(self, local_folder, remote_ref, repository = 'default',
                  session = None):
        """Bind local root to a remote root (folderish document in Nuxeo).

        local_folder must be already bound to an existing Nuxeo server.

        remote_ref must be the IdRef or PathRef of an existing folderish
        document on the remote server bound to the local folder.

        """
        session = self.get_session() if session is None else session
        local_folder = normalized_path(local_folder)
        server_binding = self.get_server_binding(
            local_folder, raise_if_missing = True, session = session)

        nxclient = self.get_remote_doc_client(server_binding,
            repository = repository)

        # Register the root on the server
        nxclient.register_as_root(remote_ref)

    def unbind_root(self, local_folder, remote_ref, repository = 'default',
                    session = None):
        """Remove binding to remote folder"""
        session = self.get_session() if session is None else session
        server_binding = self.get_server_binding(
            local_folder, raise_if_missing = True, session = session)

        nxclient = self.get_remote_doc_client(server_binding,
            repository = repository)

        # Unregister the root on the server
        nxclient.unregister_as_root(remote_ref)

    def list_pending(self, limit = 100, local_folder = None, ignore_in_error = None,
                     session = None):
        """List pending files to synchronize, ordered by path

        Ordering by path makes it possible to synchronize sub folders content
        only once the parent folders have already been synchronized.

        If ingore_in_error is not None and is a duration in second, skip pair
        states states that have recently triggered a synchronization error.
        """
        if session is None:
            session = self.get_session()

        predicates = [LastKnownState.pair_state != 'synchronized']
        if local_folder is not None:
            predicates.append(LastKnownState.local_folder == local_folder)

        if ignore_in_error is not None and ignore_in_error > 0:
            max_date = datetime.utcnow() - timedelta(seconds = ignore_in_error)
            predicates.append(or_(
                LastKnownState.last_sync_error_date == None,
                LastKnownState.last_sync_error_date < max_date))

        return session.query(LastKnownState).filter(
            *predicates
        ).order_by(
            # Ensure that newly created remote folders will be synchronized
            # before their children while keeping a fixed named based
            # deterministic ordering to make the tests readable
            asc(LastKnownState.remote_parent_path),
            asc(LastKnownState.remote_name),
            asc(LastKnownState.remote_ref),

            # Ensure that newly created local folders will be synchronized
            # before their children
            asc(LastKnownState.local_path)
        ).limit(limit).all()

    def next_pending(self, local_folder = None, session = None):
        """Return the next pending file to synchronize or None"""
        pending = self.list_pending(limit = 1, local_folder = local_folder,
                                    session = session)
        return pending[0] if len(pending) > 0 else None

    def _get_client_cache(self):
        if not hasattr(self._local, 'remote_clients'):
            self._local.remote_clients = dict()
        return self._local.remote_clients

    def get_remote_fs_client(self, server_binding):
        """Return a client for the FileSystem abstraction."""
        cache = self._get_client_cache()
        sb = server_binding
        cache_key = (sb.server_url, sb.remote_user, self.device_id)
        remote_client = cache.get(cache_key)

        if remote_client is None:
            remote_client = self.remote_fs_client_factory(
                sb.server_url, sb.remote_user, self.device_id,
<<<<<<< HEAD
                token = sb.remote_token, password = sb.remote_password,
                timeout = self.timeout)
=======
                token=sb.remote_token, password=sb.remote_password,
                timeout=self.timeout, cookie_jar=self.cookie_jar)
>>>>>>> 987c207d
            cache[cache_key] = remote_client
        # Make it possible to have the remote client simulate any kind of
        # failure: this is useful for ensuring that cookies used for load
        # balancer affinity (e.g. AWSELB) are shared by all the automation
        # clients managed by a given controller
        remote_client.make_raise(self._remote_error)
        return remote_client

    def get_remote_doc_client(self, sb, repository = 'default',
                              base_folder = None):
        """Return an instance of Nuxeo Document Client"""

        return self.remote_doc_client_factory(
            sb.server_url, sb.remote_user, self.device_id,
<<<<<<< HEAD
            token = sb.remote_token, password = sb.remote_password,
            repository = repository, base_folder = base_folder,
            timeout = self.timeout)

    def get_remote_client(self, server_binding, repository = 'default',
                          base_folder = None):
=======
            token=sb.remote_token, password=sb.remote_password,
            repository=repository, base_folder=base_folder,
            timeout=self.timeout, cookie_jar=self.cookie_jar)

    def get_remote_client(self, server_binding, repository='default',
                          base_folder=u'/'):
>>>>>>> 987c207d
        # Backward compat
        return self.get_remote_doc_client(server_binding,
            repository = repository, base_folder = base_folder)

    def invalidate_client_cache(self, server_url):
        cache = self._get_client_cache()
        for key, client in cache.items():
            if client.server_url == server_url:
                del cache[key]

    # NOT USED
    def _get_mydocs_folder(self, server_binding, session = None):
        if self.mydocs_folder is None:
            if session is None:
                session = self.get_session()

            try:
                mydocs = session.query(SyncFolders).\
                    filter(SyncFolders.local_folder == server_binding.local_folder).\
                    filter(SyncFolders.remote_name == Constants.MY_DOCS).one()
                self.mydocs_folder = mydocs.remote_id
            except NoResultFound:
                self.mydocs_folder = None
            except MultipleResultsFound:
                log.debug("multiple My Docs found error!")
                return None

        return self.mydocs_folder

    def get_root_folder_synced(self, server_binding, session = None):
        if session is None:
            session = self.get_session()
        try:
            root = session.query(LastKnownState).\
                filter(LastKnownState.local_folder == server_binding.local_folder).\
                filter(or_(LastKnownState.pair_state == 'synchronized', LastKnownState.pair_state == 'locally_deleted')).\
                filter(LastKnownState.local_path == '/').one()
            return root
        except NoResultFound:
            return None
        except MultipleResultsFound:
            log.debug("multiple My Docs folders found error!")
            return None


    def get_mydocs_folder_synced(self, server_binding, session = None):
        if session is None:
            session = self.get_session()
        try:
            mydocs = session.query(LastKnownState).\
                filter(LastKnownState.local_folder == server_binding.local_folder).\
                filter(or_(LastKnownState.pair_state == 'synchronized', LastKnownState.pair_state == 'locally_deleted')).\
                filter(LastKnownState.remote_name == Constants.MY_DOCS).one()
            return mydocs
        except NoResultFound:
            return None
        except MultipleResultsFound:
            log.debug("multiple My Docs folders found error!")
            return None

    def get_guest_folder_synced(self, server_binding, session = None):
        if session is None:
            session = self.get_session()
        try:
            guest_folder = session.query(LastKnownState).\
                filter(LastKnownState.local_folder == server_binding.local_folder).\
                filter(or_(LastKnownState.pair_state == 'synchronized', LastKnownState.pair_state == 'locally_deleted')).\
                filter(LastKnownState.remote_name == Constants.GUEST_FOLDER).one()
            return guest_folder
        except NoResultFound:
            return None
        except MultipleResultsFound:
            log.debug("multiple My Docs folders found error!")
            return None

    def get_otherdocs_folder_synced(self, server_binding, session = None):
        if session is None:
            session = self.get_session()
        try:
            otherdocs = session.query(LastKnownState).\
                filter(LastKnownState.local_folder == server_binding.local_folder).\
                filter(or_(LastKnownState.pair_state == 'synchronized', LastKnownState.pair_state == 'locally_deleted')).\
                filter(LastKnownState.remote_name == Constants.OTHERS_DOCS).one()
            return otherdocs
        except NoResultFound:
            return None
        except MultipleResultsFound:
            log.debug("multiple Other Docs folders found error!")
            return None

    def _log_offline(self, exception, context):
        if isinstance(exception, urllib2.HTTPError):
            msg = (_("Client offline in %s: HTTP error with code %d")
                    % (context, exception.code))
        else:
            msg = _("Client offline in %s: %s") % (context, exception)
        log.trace(msg)

    def get_state(self, server_url, remote_ref):
        """Find a pair state for the provided remote document identifiers."""
        server_url = self._normalize_url(server_url)
        session = self.get_session()
        try:
            states = session.query(LastKnownState).filter_by(
                remote_ref = remote_ref,
            ).all()
            for state in states:
                if (state.server_binding.server_url == server_url):
                    return state
        except NoResultFound:
            return None

    def get_state_for_local_path(self, local_os_path):
        """Find a DB state from a local filesystem path"""
        session = self.get_session()
        sb, local_path = self._binding_path(local_os_path, session = session)
        return session.query(LastKnownState).filter_by(
            local_folder = sb.local_folder, local_path = local_path).one()

    def recover_from_invalid_credentials(self, server_binding, exception, session = None):
        code = getattr(exception, 'code', None)
        if code == 401:
            log.debug('Detected invalid credentials for: %s', server_binding.local_folder)
            self.invalidate_client_cache(server_binding.server_url)
            folder = server_binding.local_folder
            url = server_binding.server_url
            user = server_binding.remote_user
            pwd = server_binding.remote_password
            server_binding.invalidate_credentials()
            if session is None:
                session = self.get_session()
            session.commit()

            try:
                log.debug('trying to get a new token [calling bind_server]')
                self.bind_server(folder, url, user, pwd)
                return True
            except POSSIBLE_NETWORK_ERROR_TYPES as e:
                # This may be the case when the password has changed
                # getting the token still failed (unauthorized)
                log.debug('failed to get a new token (error: %s)', str(e))
                # return False to indicate to switch to off-line mode
                return False
        else:
            return False

    def launch_file_editor(self, server_url, remote_ref):
        """Find the local file if any and start OS editor on it."""

        state = self.get_state(server_url, remote_ref)
        if state is None:
            # TODO: synchronize to a dedicated special root for one time edit
            log.warning('Could not find local file for server_url=%s '
                        'and remote_ref=%s', server_url, remote_ref)
            return

        # TODO: check synchronization of this state first

        # Find the best editor for the file according to the OS configuration
        file_path = state.get_local_abspath()
        self.open_local_file(file_path)

    def open_local_file(self, file_path):
        """Launch the local operating system program on the given file / folder."""
        log.debug('Launching editor on %s', file_path)
        if sys.platform == 'win32':
            os.startfile(file_path)
        elif sys.platform == 'darwin':
            subprocess.Popen(['open', file_path])
        else:
            try:
                subprocess.Popen(['xdg-open', file_path])
            except OSError:
                # xdg-open should be supported by recent Gnome, KDE, Xfce
                log.error("Failed to find and editor for: '%s'", file_path)

    def make_remote_raise(self, error):
        """Helper method to simulate network failure for testing"""
        self._remote_error = error

    def dispose(self):
        """Release all database resources"""
        self.get_session().close_all()
        self._engine.pool.dispose()

    def _normalize_url(self, url):
        """Ensure that user provided url always has a trailing '/'"""
        if url is None or not url:
<<<<<<< HEAD
            raise ValueError(_("Invalid url: %r") % url)
        if not url.endswith('/'):
            return url + '/'
        return url

    def _init_storage(self):
        self.storage = {}
        session = self.get_session()
        for sb in session.query(ServerBinding).all():
            storage_key = (sb.server_url, sb.remote_user)
            self.storage[storage_key] = None

    def update_storage_used(self, server_binding = None, session = None):
        if session is None:
            session = self.get_session()
        if not server_binding:
            server_binding = self.get_reusable_server_binding()
        if server_binding:
            remote_client = self.get_remote_client(server_binding)
            if remote_client is not None:
                try:
                    server_binding.used_storage, server_binding.total_storage = remote_client.get_storage_used()
                    session.commit()
                    log.debug("used storage=%s, total storage=%s", 
                              str(server_binding.used_storage), str(server_binding.total_storage))
                except ValueError:
                    # operation not implemented
                    log.debug("failed to retrieve storage for url: %s, user: %s", 
                              server_binding.server_url, server_binding.remote_user)

    def update_server_storage_used(self, url, user, session = None):
        if session is None:
            session = self.get_session()
        sb = self.get_reusable_server_binding()
        if sb and url.startswith(sb.server_url) and user == sb.remote_user:
            remote_client = self.get_remote_client(sb)
            if remote_client is not None:
                try:
                    sb.used_storage, sb.total_storage = remote_client.get_storage_used()
                    return sb.used_storage, sb.total_storage
                except ValueError:
                    # operation not implemented
                    pass
        return (0, 0)

    def get_storage(self, server_binding):
        try:
            used, total = server_binding.used_storage, server_binding.total_storage
            if total == 0:
                return None, False
            else:
                return '{:.2f}GB ({:.2%}) of {:.2f}GB'.format(used, used / total, total), \
                        used >= total
        except KeyError:
            return None, False
        except InvalidRequestError:
            session = self.get_session()
            session.rollback()
            return None, False

    def enable_trace(self, state):
        BaseAutomationClient._enable_trace = state

    def start_status_thread(self):
        if self.status_thread is None or not self.status_thread.isAlive():
            try:
                self.http_server = HttpServer(Constants.INTERNAL_HTTP_PORT, self)
                self.status_thread = Thread(target = http_server_loop,
                                          args = (self.http_server,))
                self.status_thread.start()
            except:
                pass

    def stop_status_thread(self):
        if self.status_thread is not None or self.status_thread.isAlive():
            try:
                url = 'http://localhost:%d/stop' % self.http_server.port
                urllib2.urlopen(url, None, 10)
            except:
                log.trace("terminating the http thread with an error.")

    def status_thread_cleanup(self):
        self.status_thread = None
        self.http_server = None

    def sync_status_app(self, state, folder, transition):
        import json
        from cgi import escape
        import cherrypy

        if state is None or folder is None or\
                transition.lower() not in ("yes", "true", "t", "1", "no", "false", "f", "0"):
            cherrypy.response.status = '400 Bad Request'
            return None

        # Always escape user input to avoid script injection
        state = escape(state)
        folder = escape(folder)
        transition = transition.lower() in ("yes", "true", "t", "1")

        # response is json in the following format:
        # { "list": ["folder" : {"name": "/users/bob/loud portal office desktop/My Docs/work",
        #                         "files": ["foo.txt",
        #                                   "bar.doc"
        #                                  ]
        #                        },
        #             "folder" : {"name": "/users/bob/loud portal office desktop/My Docs/hobby",
        #                         "files": ["itinerary.doc",
        #                                   "reservation.html"
        #                                  ]
        #                        }
        #            ]
        # }

        json_struct = { 'list': {}}
        folder_list = []

        session = self.get_session()
        # force a local scan
        try:
            folder_struct = {}
            folder_struct['name'] = folder
            if state == 'synchronized':
                states = self.children_states_as_files(folder, session = session)
                files = [f for f, status in states if status == state]
            elif state == 'progress' and not transition:
                self.synchronizer.scan_local(folder, session = session)
                states = self.children_states_as_files(folder, session = session)
                files = [f for f, status in states if status in PROGRESS_STATES]
            elif state == 'progress' and transition:
                states = self.children_states_as_paths(folder, session = session)
                files = [f for f, status in states if status in PROGRESS_STATES]
                files = self.get_next_synced_files(files)
            elif state == 'conflicted' and not transition:
                states = self.children_states_as_files(folder, session = session)
                files = [f for f, status in states if status in CONFLICTED_STATES]
            elif state == 'conflicted' and transition:
                states = self.children_states_as_paths(folder, session = session)
                files = [f for f, status in states if status in CONFLICTED_STATES]
                files = self.get_next_synced_files(files)
            else:
                files = []

            folder_struct['files'] = files
            folder_list.append({'folder': folder_struct})

            json_struct['list'] = folder_list
            cherrypy.response.status = '200 OK'
            return json_struct
        except:
            session.rollback()
            raise

    def get_next_synced_files(self, paths, session = None):
        """Called from the http thread to return file(s) which transitioned from
        'in progress' or 'conflicted' state to 'synchronized' state."""

        if len(paths) == 0:
            return paths

        if session is None:
            session = self.get_session()
        self.sync_condition.acquire()
        num_synced = session.query(LastKnownState).filter(LastKnownState.pair_state == 'synchronized').\
                                filter(LastKnownState.local_path.in_(paths)).count()
        if num_synced == 0:
            self.sync_condition.wait()
        synced = session.query(LastKnownState).filter(LastKnownState.pair_state == 'synchronized').\
                                filter(LastKnownState.local_path.in_(paths)).all()
        self.sync_condition.release()
        files = [state.local_name for state in synced]
        return files

    def reset_proxy(self):
        BaseAutomationClient.set_proxy()

    def setProxy(self):
        BaseAutomationClient.set_proxy(ProxyInfo.get_proxy())

    def proxy_changed(self):
        return BaseAutomationClient.get_proxy() != ProxyInfo.get_proxy()


    def get_upgrade_service_client(self, server_binding):
        """Return a client for the external software upgrade service."""
        from nxdrive._version import __version__

        cache = self._get_client_cache()
        url = Constants.UPGRADE_SERVICE_URL + Constants.SHORT_APP_NAME + '/' + __version__ + '/' + sys.platform
        cache_key = (url, None, self.device_id)
        remote_client = cache.get(cache_key)

        if remote_client is None:
            is_automation = url.startswith(server_binding.server_url)
            remote_client = self.remote_upgrade_service_client_factory(
                url, None, self.device_id,
                timeout = self.timeout, is_automation = is_automation)
            cache[cache_key] = remote_client
        # Make it possible to have the remote client simulate any kind of
        # failure
        remote_client.make_raise(self._remote_error)
        return remote_client

    def get_maint_service_client(self, server_binding):
        """Return a client for the external maintenance service."""

        cache = self._get_client_cache()
        netloc = urlparse.urlsplit(server_binding.server_url).netloc
        url = urlparse.urljoin(Constants.MAINTENANCE_SERVICE_URL, netloc)
        cache_key = (url, None, self.device_id)
        remote_client = cache.get(cache_key)

        if remote_client is None:
            is_automation = url.startswith(server_binding.server_url)
            remote_client = self.remote_maint_service_client_factory(
                url, None, self.device_id,
                timeout = self.timeout, is_automation = is_automation)
            cache[cache_key] = remote_client
        # Make it possible to have the remote client simulate any kind of
        # failure
        remote_client.make_raise(self._remote_error)
        return remote_client

    def _reset_upgrade_info(self, sb, session = None):
        """Remove all upgrade info with same or lower version number than the current one."""
        if session is None:
            session = self.get_session()

        versions = session.query(ServerEvent).filter(ServerEvent.message_type == 'upgrade').\
                            filter(ServerEvent.local_folder == sb.local_folder).all()
        older_versions = [version for version in versions if not _is_newer_version(version.data1)]
        if len(older_versions) > 0:
            map(session.delete, older_versions)

    def lock_folder(self, path):
        if not os.path.exists(path):
            return
        # os.chflags does not work on Mac
        if sys.platform == 'darwin':
            from subprocess import call
            try:
#                call(['chflags', 'uchg', path])
                pass
            except Exception as e:
                log.debug('error locking path %s: %s', path, e)
        elif sys.platform == 'win32':
            pass

    def unlock_folder(self, path):
        if not os.path.exists(path):
            return
        # os.chflags does not work on Mac
        if sys.platform == 'darwin':
            from subprocess import call
            try:
#                call(['chflags', 'nouchg', path])
                pass
            except Exception as e:
                log.debug('error unlocking path %s: %s', path, e)
        elif sys.platform == 'win32':
            pass

    def check_nonremovable_folders(self, server_binding, session = None):
        if session is None:
            session = self.get_session()
        folders = (self.get_root_folder_synced(server_binding, session = session),
                   self.get_mydocs_folder_synced(server_binding, session = session),
                   self.get_guest_folder_synced(server_binding, session = session),
                   self.get_otherdocs_folder_synced(server_binding, session = session),)

        for fld in folders:
            if fld:
                local_client = fld.get_local_client()
                if not local_client.exists(fld.local_path):
                    path = local_client._abspath(fld.local_path)
                    os.makedirs(path)
                    if fld.pair_state == 'locally_deleted':
                        # change it back to synchronized
                        fld.update_state('synchronized', 'synchronized')

        if len(session.dirty):
            # Make refreshed state immediately available to other processes
            session.commit()

    def init_fswatcher(self):
        config_file = Constants.CONFIG_FILE
        config_file = os.path.join(normalized_path(self.config_folder), config_file)
        self.fs_watcher = QtCore.QFileSystemWatcher([config_file, ])
        self.fs_watcher.fileChanged.connect(self.file_changed)

    @QtCore.Slot(str)
    def file_changed(self, path):
        # reload properties that may change at runtime
        reload_config_file(path)
=======
            raise ValueError("Invalid url: %r" % url)
        if not url.endswith(u'/'):
            return url + u'/'
        return url

    def register_folder_link(self, folder_path):
        if sys.platform == 'darwin':
            self.register_folder_link_darwin(folder_path)
        # TODO: implement Windows and Linux support here

    def register_folder_link_darwin(self, folder_path):
        try:
           from LaunchServices import LSSharedFileListCreate
           from LaunchServices import kLSSharedFileListFavoriteItems
           from LaunchServices import LSSharedFileListInsertItemURL
           from LaunchServices import kLSSharedFileListItemBeforeFirst
           from LaunchServices import CFURLCreateWithString
        except ImportError:
            log.warning("PyObjC package is not installed:"
                        " skipping favorite link creation")
            return
        folder_path = normalized_path(folder_path)
        folder_name = os.path.basename(folder_path)

        lst = LSSharedFileListCreate(None, kLSSharedFileListFavoriteItems, None)
        if lst is None:
            log.warning("Could not fetch the Finder favorite list.")
            return

        url = CFURLCreateWithString(None, "file://" + quote(folder_path), None)
        if url is None:
            log.warning("Could not generate valid favorite URL for: %s",
                folder_path)
            return

        # Register the folder as favorite if not already there
        item = LSSharedFileListInsertItemURL(
            lst, kLSSharedFileListItemBeforeFirst, folder_name, None, url,
            {}, [])
        if item is not None:
            log.debug("Registered new favorite in Finder for: %s", folder_path)
>>>>>>> 987c207d
<|MERGE_RESOLUTION|>--- conflicted
+++ resolved
@@ -3,17 +3,15 @@
 from __future__ import division
 
 import sys
-<<<<<<< HEAD
+import os
+from urllib import quote
+from threading import local
 import os.path
 import urllib2
 import urlparse
 import md5
 import suds
 import base64
-=======
-from urllib import quote
-from threading import local
->>>>>>> 987c207d
 import subprocess
 from datetime import datetime
 from datetime import timedelta
@@ -22,15 +20,8 @@
 from threading import Condition
 import logging
 
-<<<<<<< HEAD
 from PySide import QtCore
-=======
 from cookielib import CookieJar
-
-from sqlalchemy.orm.exc import NoResultFound
-from sqlalchemy import asc
-from sqlalchemy import or_
->>>>>>> 987c207d
 
 import nxdrive
 from nxdrive.client import LocalClient
@@ -83,7 +74,6 @@
 
     This folder is user specific, typically under the home folder.
     """
-<<<<<<< HEAD
 #    if sys.platform == "win32":
 #        # WARNING: it's important to check `Documents` first as under Windows 7
 #        # there also exists a `My Documents` folder invisible in the explorer and
@@ -155,23 +145,6 @@
             if session is None:
                 session = self.get_session()
             session.commit()
-=======
-    if sys.platform == "win32":
-        # WARNING: it's important to check `Documents` first as under Windows 7
-        # there also exists a `My Documents` folder invisible in the explorer and
-        # cmd / powershell but visible from Python
-        documents = os.path.expanduser(ur'~\Documents')
-        my_documents = os.path.expanduser(ur'~\My Documents')
-        if os.path.exists(documents):
-            # Regular location for documents under Windows 7 and up
-            return os.path.join(documents, u'Nuxeo Drive')
-        elif os.path.exists(my_documents):
-            # Compat for Windows XP
-            return os.path.join(my_documents, u'Nuxeo Drive')
-
-    # Fallback to home folder otherwise
-    return os.path.join(os.path.expanduser(u'~'), u'Nuxeo Drive')
->>>>>>> 987c207d
 
         try:
             self.bind_server(server_binding.local_folder, server_binding.server_url,
@@ -198,7 +171,6 @@
     remote_doc_client_factory = RemoteDocumentClient
 
     # Used for FS synchronization operations
-    remote_fs_client_factory = RemoteFileSystemClient
     remote_maint_service_client_factory = RemoteMaintServiceClient
     remote_upgrade_service_client_factory = RemoteUpgradeServiceClient
     __instance = None
@@ -309,7 +281,7 @@
         else:
             log.info("Failed to get process id, app will not quit.")
 
-    def _children_states(self, folder_path, session=None):
+    def _children_states(self, folder_path):
         """List the status of the children of a folder
 
         The state of the folder is a summary of their descendant rather
@@ -317,8 +289,7 @@
         use for the end user.
 
         """
-        if session is None:
-            session = self.get_session()
+        session = self.get_session()
         # Find the server binding for this absolute path
         try:
             binding, path = self._binding_path(folder_path, session = session)
@@ -334,10 +305,10 @@
             return [], path
 
         states = self._pair_states_recursive(session, folder_state)
-        return states, path
+		return states, path
         
-    def children_states_as_files(self, folder_path, session=None):
-        states, path = self._children_states(folder_path, session=session)
+    def children_states_as_files(self, folder_path):
+        states, path = self._children_states(folder_path)
         if not path or not states:
             return states
         else:
@@ -345,8 +316,8 @@
                     for s, pair_state in states
                     if s.local_parent_path == path]
 
-    def children_states_as_paths(self, folder_path, session = None):
-        states, path = self._children_states(folder_path, session = session)
+    def children_states_as_paths(self, folder_path):
+        states, path = self._children_states(folder_path)
         if not path or not states:
             return states
         else:
@@ -354,9 +325,9 @@
                     for s, pair_state in states
                     if s.local_parent_path == path]
             
-    def children_states(self, folder_path, session=None):
+    def children_states(self, folder_path):
         """For backward compatibility"""
-        return self.chidren_states_as_files(folder_path, session = session)
+        return self.chidren_states_as_files(folder_path)
 
     def _pair_states_recursive(self, session, doc_pair):
         """Recursive call to collect pair state under a given location."""
@@ -816,13 +787,8 @@
         if remote_client is None:
             remote_client = self.remote_fs_client_factory(
                 sb.server_url, sb.remote_user, self.device_id,
-<<<<<<< HEAD
-                token = sb.remote_token, password = sb.remote_password,
-                timeout = self.timeout)
-=======
                 token=sb.remote_token, password=sb.remote_password,
                 timeout=self.timeout, cookie_jar=self.cookie_jar)
->>>>>>> 987c207d
             cache[cache_key] = remote_client
         # Make it possible to have the remote client simulate any kind of
         # failure: this is useful for ensuring that cookies used for load
@@ -837,21 +803,12 @@
 
         return self.remote_doc_client_factory(
             sb.server_url, sb.remote_user, self.device_id,
-<<<<<<< HEAD
-            token = sb.remote_token, password = sb.remote_password,
-            repository = repository, base_folder = base_folder,
-            timeout = self.timeout)
-
-    def get_remote_client(self, server_binding, repository = 'default',
-                          base_folder = None):
-=======
             token=sb.remote_token, password=sb.remote_password,
             repository=repository, base_folder=base_folder,
             timeout=self.timeout, cookie_jar=self.cookie_jar)
 
     def get_remote_client(self, server_binding, repository='default',
                           base_folder=u'/'):
->>>>>>> 987c207d
         # Backward compat
         return self.get_remote_doc_client(server_binding,
             repository = repository, base_folder = base_folder)
@@ -1040,10 +997,9 @@
     def _normalize_url(self, url):
         """Ensure that user provided url always has a trailing '/'"""
         if url is None or not url:
-<<<<<<< HEAD
-            raise ValueError(_("Invalid url: %r") % url)
-        if not url.endswith('/'):
-            return url + '/'
+            raise ValueError("Invalid url: %r" % url)
+        if not url.endswith(u'/'):
+            return url + u'/'
         return url
 
     def _init_storage(self):
@@ -1335,12 +1291,6 @@
     def file_changed(self, path):
         # reload properties that may change at runtime
         reload_config_file(path)
-=======
-            raise ValueError("Invalid url: %r" % url)
-        if not url.endswith(u'/'):
-            return url + u'/'
-        return url
-
     def register_folder_link(self, folder_path):
         if sys.platform == 'darwin':
             self.register_folder_link_darwin(folder_path)
@@ -1376,5 +1326,4 @@
             lst, kLSSharedFileListItemBeforeFirst, folder_name, None, url,
             {}, [])
         if item is not None:
-            log.debug("Registered new favorite in Finder for: %s", folder_path)
->>>>>>> 987c207d
+            log.debug("Registered new favorite in Finder for: %s", folder_path)