--- conflicted
+++ resolved
@@ -274,7 +274,7 @@
         else:
             log.info("Failed to get process id, app will not quit.")
 
-    def _children_states(self, folder_path, session = None):
+    def _children_states(self, folder_path, session=None):
         """List the status of the children of a folder
 
         The state of the folder is a summary of their descendant rather
@@ -300,9 +300,9 @@
 
         states = self._pair_states_recursive(session, folder_state)
         return states, path
-
-    def children_states_as_files(self, folder_path, session = None):
-        states, path = self._children_states(folder_path, session = session)
+        
+    def children_states_as_files(self, folder_path, session=None):
+        states, path = self._children_states(folder_path, session=session)
         if not path or not states:
             return states
         else:
@@ -318,8 +318,8 @@
             return [(s.local_path, pair_state)
                     for s, pair_state in states
                     if s.local_parent_path == path]
-
-    def children_states(self, folder_path, session = None):
+            
+    def children_states(self, folder_path, session=None):
         """For backward compatibility"""
         return self.chidren_states_as_files(folder_path, session = session)
 
@@ -1220,20 +1220,7 @@
         older_versions = [version for version in versions if not _is_newer_version(version.data1)]
         if len(older_versions) > 0:
             map(session.delete, older_versions)
-<<<<<<< HEAD
-
-    def _get_folders_and_sync_roots(self, controller, server_binding):
-        session = controller.get_session()
-        controller.synchronizer.get_folders(server_binding = server_binding, session = session)
-        controller.synchronizer.update_roots(server_binding = server_binding, session = session)
-
-    def start_folders_thread(self, server_binding):
-            Thread(target = self._get_folders_and_sync_roots,
-                                      args = (self, server_binding,)).start()
-
-=======
-            
->>>>>>> bee691d8
+
     def lock_folder(self, path):
         if not os.path.exists(path):
             return
