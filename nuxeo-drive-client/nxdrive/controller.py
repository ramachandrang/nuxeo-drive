"""Main API to perform Nuxeo Drive operations"""

from __future__ import division

import sys
import os.path
import urllib2
import md5
import suds
import base64
import socket
import httplib
import subprocess
from datetime import datetime
from datetime import timedelta
from threading import local
from threading import Thread
import logging
        
import nxdrive
from nxdrive.client import LocalClient
from nxdrive.client import RemoteFileSystemClient
from nxdrive.client import RemoteDocumentClient
from nxdrive.client import Unauthorized
from nxdrive.client import BaseAutomationClient
from nxdrive.client import ProxyInfo
from nxdrive.client import NotFound
from nxdrive.model import init_db
from nxdrive.model import DeviceConfig
from nxdrive.model import ServerBinding
from nxdrive.model import LastKnownState
from nxdrive.model import SyncFolders
from nxdrive.synchronizer import Synchronizer
from nxdrive.logging_config import get_logger
from nxdrive.utils import normalized_path
<<<<<<< HEAD
from nxdrive import Constants
from nxdrive.utils import ProxyConnectionError, ProxyConfigurationError
from nxdrive.http_server import HttpServer
from nxdrive.http_server import http_server_loop
=======
from nxdrive.utils import safe_long_path
>>>>>>> 3ff09ae3

from sqlalchemy.orm.exc import NoResultFound
from sqlalchemy import func
from sqlalchemy import asc
from sqlalchemy import or_


POSSIBLE_NETWORK_ERROR_TYPES = (
    Unauthorized,
    urllib2.URLError,
    urllib2.HTTPError,
    httplib.HTTPException,
    socket.error,
    ProxyConnectionError,
    ProxyConfigurationError,
)

# states used by the icon overlay status requests
PROGRESS_STATES = ['unknown',
                   'locally_created',
                   'remotely_created',
                   'locally_modified',
                   'remotely_modified',
                   'remotely_deleted',
                   ]

CONFLICTED_STATES = [ 'conflicted', ]

schema_url = r'federatedloginservices.xml'
# service_url = 'https://swee.sharpb2bcloud.com/login/auth.ejs'
service_url = r'http://login.sharpb2bcloud.com'
ns = r'http://www.inventua.com/federatedloginservices/'
CLOUDDESK_SCOPE = r'clouddesk'

log = get_logger(__name__)

def default_nuxeo_drive_folder():
    """Find a reasonable location for the root Nuxeo Drive folder

    This folder is user specific, typically under the home folder.
    """
    if sys.platform == "win32":
        # WARNING: it's important to check `Documents` first as under Windows 7
        # there also exists a `My Documents` folder invisible in the explorer and
        # cmd / powershell but visible from Python
        documents = os.path.expanduser(r'~\Documents')
        my_documents = os.path.expanduser(r'~\My Documents')
        if os.path.exists(documents):
            # Regular location for documents under Windows 7 and up
            return os.path.join(documents, Constants.DEFAULT_NXDRIVE_FOLDER)
        elif os.path.exists(my_documents):
            # Compat for Windows XP
            return os.path.join(my_documents, Constants.DEFAULT_NXDRIVE_FOLDER)

    # Fallback to home folder otherwiseConstants.DEFAULT_NXDRIVE_FOLDER)
    return os.path.join(os.path.expanduser('~'), Constants.DEFAULT_NXDRIVE_FOLDER)

class Event(object):
    def __init__(self, name = 'none'):
        self.__name = name

    @property
    def name(self):
        return self.__name

class ExceptionEvent(Event):
    evant_names = {401: 'unauthorized',
                   61: 'invalid_proxy',
                   600: 'invalid_proxy',
                   601: 'invalid_proxy',
                   0: 'none'
                   }

    def __init__(self, exception):
        code = getattr(exception, 'code', 0)
        self.text = getattr(exception, 'text', None)
        super(ExceptionEvent, self).__init__(ExceptionEvent.event_names[code])

class EventHandler:
    def __init__(self, parent = None):
        self.__parent = parent
    def Handle(self, event, **kvargs):
        handler = 'Handle_' + event.name
        if hasattr(self, handler):
            method = getattr(self, handler)
            if method(event, **kvargs):
                return True
        if self.__parent:
            if self.__parent.Handle(event, **kvargs):
                return True
        if hasattr(self, 'HandleDefault'):
            return self.HandleDefault(event, **kvargs)

class ContinueLoopingHandler(EventHandler):
    def Handler_unauthorized(self, event, **kvargs):
        server_binding = kvargs['server_binding']
        session = kvargs['session']
        frontend = kvargs['frontend']
        log.debug('Detected invalid credentials for: %s', server_binding.local_folder)
        Controller.getController()._invalidate_client_cache(server_binding.server_url)
        pwd = server_binding.remote_password
        if not server_binding.has_invalid_credentials():
            server_binding.invalidate_credentials()
            if session is None:
                session = self.get_session()
            session.commit()

        try:
            self.bind_server(server_binding.local_folder, server_binding.server_url,
                             server_binding.remote_user, pwd)
            return True
        except:
            return False

class StopSyncingHandler(EventHandler):
    def Handle_unauthorized(self, event, **kvargs):
        server_binding = kvargs['server_binding']
        frontend = kvargs['frontend']
        if frontend is not None:
            frontend.notify_offline(server_binding.local_folder, event)

class Controller(object):
    """Manage configuration and perform Nuxeo Drive Operations

    This class is thread safe: instance can be shared by multiple threads
    as DB sessions and Nuxeo clients are thread locals.
    """

    # Used for binding server / roots and managing tokens
    remote_doc_client_factory = RemoteDocumentClient

    # Used for FS synchronization operations
    remote_fs_client_factory = RemoteFileSystemClient

<<<<<<< HEAD
    __instance = None

    @staticmethod
    def getController():
        # not exactly a singleton
        return Controller.__instance

    def __init__(self, config_folder, echo=None, poolclass=None, timeout=20):

        if Controller.__instance:
            raise Controller.__instance

=======
    def __init__(self, config_folder, echo=None, poolclass=None, timeout=20):
>>>>>>> 3ff09ae3
        # Log the installation location for debug
        nxdrive_install_folder = os.path.dirname(nxdrive.__file__)
        nxdrive_install_folder = os.path.realpath(nxdrive_install_folder)
        log.debug("nxdrive installed in '%s'", nxdrive_install_folder)

        # Log the configuration location for debug
        config_folder = os.path.expanduser(config_folder)
        self.config_folder = os.path.realpath(config_folder)
        if not os.path.exists(self.config_folder):
            os.makedirs(self.config_folder)
        log.debug("nxdrive configured in '%s'", self.config_folder)

        if echo is None:
            echo = os.environ.get('NX_DRIVE_LOG_SQL', None) is not None
        self.timeout = timeout

        # Handle connection to the local Nuxeo Drive configuration and
        # metadata sqlite database.
        self._engine, self._session_maker = init_db(
            self.config_folder, echo=echo, poolclass=poolclass)
        self._local = local()
        self._remote_error = None
        self.device_id = self.get_device_config().device_id
        self.fault_tolerant = True
        self.loop_count = 0
        self._init_storage()
        self.mydocs_folder = None
        self.synchronizer = Synchronizer(self)
        self.http_server = None
        self.status_thread = None
        Controller.__instance = self

    def get_session(self):
        """Reuse the thread local session for this controller

        Using the controller in several thread should be thread safe as long as
        this method is always called to fetch the session instance.
        """
        return self._session_maker()

    def get_loop_count(self):
        return self.loop_count

    def get_device_config(self, session = None):
        """Fetch the singleton configuration object for this device"""
        if session is None:
            session = self.get_session()
        try:
            return session.query(DeviceConfig).one()
        except NoResultFound:
            device_config = DeviceConfig()  # generate a unique device id
            session.add(device_config)
            session.commit()
            return device_config

    def stop(self):
        """Stop the Nuxeo Drive synchronization thread

        As the process asking the synchronization to stop might not be the as
        the process runnning the synchronization (especially when used from the
        commandline without the graphical user interface and its tray icon
        menu) we use a simple empty marker file a cross platform way to pass
        the stop message between the two.

        """
        pid = self.synchronizer.check_running(process_name = "sync")
        if pid is not None:
            # Create a stop file marker for the running synchronization
            # process
            log.info("Telling synchronization process %d to stop." % pid)
            stop_file = os.path.join(self.config_folder, "stop_%d" % pid)
            open(safe_long_path(stop_file), 'wb').close()
        else:
            log.info("No running synchronization process to stop.")

    def children_states(self, folder_path):
        """List the status of the children of a folder

        The state of the folder is a summary of their descendant rather
        than their own instric synchronization step which is of little
        use for the end user.

        """
        session = self.get_session()
        # Find the server binding for this absolute path
        try:
            binding, path = self._binding_path(folder_path, session=session)
        except NotFound:
            return []

        try:
            folder_state = session.query(LastKnownState).filter_by(
                local_folder=binding.local_folder,
                local_path=path,
            ).one()
        except NoResultFound:
            return []

        states = self._pair_states_recursive(session, folder_state)

        return [(os.path.basename(s.local_path), pair_state)
                for s, pair_state in states
                if s.local_parent_path == path]

    def _pair_states_recursive(self, session, doc_pair):
        """Recursive call to collect pair state under a given location."""
        if not doc_pair.folderish:
            return [(doc_pair, doc_pair.pair_state)]

        if doc_pair.local_path is not None and doc_pair.remote_ref is not None:
            f = or_(
                LastKnownState.local_parent_path == doc_pair.local_path,
                LastKnownState.remote_parent_ref == doc_pair.remote_ref,
            )
        elif doc_pair.local_path is not None:
            f = LastKnownState.local_parent_path == doc_pair.local_path
        elif doc_pair.remote_ref is not None:
            f = LastKnownState.remote_parent_ref == doc_pair.remote_ref
        else:
            raise ValueError("Illegal state %r: at least path or remote_ref"
                             " should be not None." % doc_pair)

        children_states = session.query(LastKnownState).filter_by(
            local_folder=doc_pair.local_folder).filter(f).order_by(
                asc(LastKnownState.local_name),
                asc(LastKnownState.remote_name),
            ).all()

        results = []
        for child_state in children_states:
            sub_results = self._pair_states_recursive(session, child_state)
            results.extend(sub_results)

        # A folder stays synchronized (or unknown) only if all the descendants
        # are themselfves synchronized.
        pair_state = doc_pair.pair_state
        for _, sub_pair_state in results:
            if sub_pair_state != 'synchronized':
                pair_state = 'children_modified'
            break
        # Pre-pend the folder state to the descendants
        return [(doc_pair, pair_state)] + results

    def _binding_path(self, local_path, session=None):
        """Find a server binding and relative path for a given FS path"""
        local_path = normalized_path(local_path)

        # Check exact binding match
        binding = self.get_server_binding(local_path, session=session,
            raise_if_missing=False)
        if binding is not None:
            return binding, '/'

        # Check for bindings that are prefix of local_path
        session = self.get_session()
        all_bindings = session.query(ServerBinding).all()
        matching_bindings = [sb for sb in all_bindings
                             if local_path.startswith(
                                sb.local_folder + os.path.sep)]
        if len(matching_bindings) == 0:
            raise NotFound("Could not find any server binding for "
                               + local_path)
        elif len(matching_bindings) > 1:
            raise RuntimeError("Found more than one binding for %s: %r" % (
                local_path, matching_bindings))
        binding = matching_bindings[0]
        path = local_path[len(binding.local_folder):]
        path = path.replace(os.path.sep, '/')
        return binding, path

    def get_server_binding(self, local_folder = None, raise_if_missing = False,
                           session = None):
        """Find the ServerBinding instance for a given local_folder"""
        if session is None:
            session = self.get_session()
        try:
            if local_folder is None:
                server_binding = session.query(ServerBinding).first()
            else:
                local_folder = normalized_path(local_folder)
                server_binding = session.query(ServerBinding).filter(
                ServerBinding.local_folder == local_folder).one()
            return server_binding
        
        except NoResultFound:
            if raise_if_missing:
                raise RuntimeError(
                    "Folder '%s' is not bound to any %s server"
                    % (local_folder, Constants.PRODUCT_NAME))
            return None

    def list_server_bindings(self, session = None):
        if session is None:
            session = self.get_session()
        return session.query(ServerBinding).all()

    def bind_server(self, local_folder, server_url, username, password):
        """Bind a local folder to a remote nuxeo server"""
        session = self.get_session()
        local_folder = normalized_path(local_folder)
        if not os.path.exists(local_folder):
            os.makedirs(local_folder)

        # check the connection to the server by issuing an authentication
        # request
        server_url = self._normalize_url(server_url)
        nxclient = self.remote_doc_client_factory(
            server_url, username, self.device_id, password)
        token = nxclient.request_token()
        try:
            server_binding = session.query(ServerBinding).filter(
                ServerBinding.local_folder == local_folder).one()
            if (server_binding.remote_user != username
                or server_binding.server_url != server_url):
                raise RuntimeError(
                    "%s is already bound to '%s' with user '%s'" % (
                        local_folder, server_binding.server_url,
                        server_binding.remote_user))

            # Alternative solution to use for opening the site: keep the password (encrypted)
            if server_binding.remote_password != password:
                # Update password info if required
                server_binding.remote_password = password
                log.info("Updating password for user '%s' on server '%s'",
                        username, server_url)

            if token is not None and server_binding.remote_token != token:
                log.info("Updating token for user '%s' on server '%s'",
                        username, server_url)
                # Update the token info if required
                server_binding.remote_token = token
            server_binding.nag_signin = False

        except NoResultFound:
            log.info("Binding '%s' to '%s' with account '%s'",
                     local_folder, server_url, username)
            server_binding = ServerBinding(local_folder, server_url, username,
                                           remote_password=password,
                                           remote_token=token)
            session.add(server_binding)
            
            # ignore if this fails
            try:
                self.update_server_storage_used(server_url, username, session = session)
            except Exception as e:
                log.debug("Failed to retrieve storage: %s", str(e))

            # Creating the toplevel state for the server binding
            local_client = LocalClient(server_binding.local_folder)
            local_info = local_client.get_info('/')

            remote_client = self.get_remote_fs_client(server_binding)
            remote_info = remote_client.get_filesystem_root_info()

            state = LastKnownState(server_binding.local_folder,
                                   local_info=local_info,
                                   local_state='synchronized',
                                   remote_info=remote_info,
                                   remote_state='synchronized')
            session.add(state)
            session.commit()
            return server_binding
        except Exception as e:
            log.debug("Failed to bind server: %s", str(e))
            session.rollback()
            return None

        session.commit()
        return server_binding

    def unbind_server(self, local_folder):
        """Remove the binding to a Nuxeo server

        Local files are not deleted"""
        session = self.get_session()
        local_folder = normalized_path(local_folder)
        binding = self.get_server_binding(local_folder, raise_if_missing = True,
                                          session = session)

        # Revoke token if necessary
        if binding.remote_token is not None:
            try:
                nxclient = self.remote_doc_client_factory(
                        binding.server_url,
                        binding.remote_user,
                        self.device_id,
                        token = binding.remote_token)
                log.info("Revoking token for '%s' with account '%s'",
                         binding.server_url, binding.remote_user)
                nxclient.revoke_token()
            except POSSIBLE_NETWORK_ERROR_TYPES:
                log.warning("Could not connect to server '%s' to revoke token",
                            binding.server_url)
            except Unauthorized:
                # Token is already revoked
                pass

        # Invalidate client cache
        self.invalidate_client_cache(binding.server_url)

        # Delete binding info in local DB
        log.info("Unbinding '%s' from '%s' with account '%s'",
                 local_folder, binding.server_url, binding.remote_user)

        # delete all sync folders
        sync_folders = session.query(SyncFolders).filter(SyncFolders.local_folder == binding.local_folder).all()
        for sf in sync_folders:
            session.delete(sf)

        session.delete(binding)
        session.commit()

    def unbind_all(self):
        """Unbind all server and revoke all tokens

        This is useful for cleanup in integration test code.
        """
        session = self.get_session()
        for sb in session.query(ServerBinding).all():
            self.unbind_server(sb.local_folder)

    def validate_credentials(self, server_url, username, password):
        # check the connection to the server by issuing an authenticated 'fetch API' request
        # if invalid credentials, raises Unauthorized, or for invalid url, a generic exception
        server_url = self._normalize_url(server_url)
        nxclient = self.remote_doc_client_factory(server_url, username, self.device_id,
                                                  password)
        # TODO request token
        # How to validate the returned token that it is a valid token (vs e,g, the login page)
        if nxclient.request_token() is None:
            raise Unauthorized(server_url, username)

    def _update_hash(self, password):
        return md5.new(password).digest()

    def find_data_path(self):
        """Introspect the Python runtime to find the frozen 'data' path."""

        nxdrive_path = os.path.dirname(nxdrive.__file__)
        data_path = os.path.join(nxdrive_path, 'data')
        frozen_suffix = os.path.join('library.zip', 'nxdrive')
        if nxdrive_path.endswith(frozen_suffix):
            # installed version
            data_path = os.path.join(os.path.dirname(os.path.dirname(nxdrive_path)), 'data')
        # TODO: handle the python.exe + python script as sys.argv[0] case as well
        return data_path

    def _rerequest_clouddesk_token(self, username, pwdhash):
        """Request and return a token for CloudDesk (federated authentication)"""

        data_path = self.find_data_path()
        location = os.path.join(data_path, schema_url)
        logging.getLogger('suds.client').setLevel(logging.DEBUG)

        try:
            cli = suds.client.Client('file:///' + location)
            cli.wsdl.services[0].setlocation(service_url)
            validateUserActionFlags = cli.factory.create('ValidateUserActionFlags')
            log.trace("calling %s to validate user", service_url)
            result = cli.service.ValidateUser(username, pwdhash, validateUserActionFlags.Login, CLOUDDESK_SCOPE)
            status = cli.factory.create('ResultStatus')
            if result.Status == status.Validated or result.Status == status.LoggedIn:
                return result.ID
            else:
                return None

        except urllib2.URLError as e:
            log.error('error connecting to %s: %s', service_url, str(e))
            return None
        except suds.WebFault as fault:
            log.error('error connecting to %s: %s', service_url, fault)
            return None
        except Exception as e:
            log.error('error retrieving %s token: %s', Constants.APP_NAME, str(e))
            return None

    def _request_clouddesk_token(self, username, password):
        pwdhash = base64.b16encode(md5.new(password).digest()).lower()
        return self._rerequest_clouddesk_token(username, pwdhash), pwdhash

    def get_browser_token(self, local_folder, session = None):
        """Retrieve federated token if it exists and is still valid, or request a new one"""

        server_binding = self.get_server_binding(local_folder, raise_if_missing = False)
        if server_binding is None:
            return None

        fdtoken = server_binding.fdtoken
        if fdtoken is not None:
            duration = datetime.now() - server_binding.fdtoken_creation_date
            if duration.total_seconds() > Constants.FDTOKEN_DURATION:
                fdtoken = None

        if fdtoken is not None:
            return fdtoken

        try:
            fdtoken = self._rerequest_clouddesk_token(server_binding.remote_user, server_binding.password_hash)
            server_binding.fdtoken = fdtoken
            if session is None:
                session = self.get_session()
            session.commit()
        except Exception as e:
            log.error('failed to get browser token for user %s from $: %s',
                      server_binding.remote_user,
                      server_binding.server_url,
                      str(e))
            pass

        return fdtoken

#    def get_sync_status(self, local_folder = None, from_time = None, delay = 10):
#        """retrieve count of created/modified/deleted local files since 'from_time'.
#        If 'from_time is None, use current time minus delay.
#        If local_folder is None, return results for all bindings.
#        Return a list of tuples of the form [('<local_folder>', '<pair_state>', count),...]
#        """
#        after = from_time if from_time is not None else datetime.now() - delay
#
#        # query for result of last synchronize cycle
#        session = self.get_session()
#        q = session.query(RootBinding.local_folder, LastKnownState.pair_state, func.count(LastKnownState.pair_state)).\
#                    filter(RootBinding.local_root == LastKnownState.local_root).\
#                    filter(LastKnownState.folderish == 0).\
#                    filter(LastKnownState.last_local_updated >= after).\
#                    group_by(RootBinding.local_folder).\
#                    group_by(LastKnownState.pair_state)
#
#        if local_folder is None:
#            return q.all()
#        else:
#            return q.filter(RootBinding.local_folder == local_folder).all()

    def bind_root(self, local_folder, remote_ref, repository='default',
                  session=None):
        """Bind local root to a remote root (folderish document in Nuxeo).

        local_folder must be already bound to an existing Nuxeo server.

        remote_ref must be the IdRef or PathRef of an existing folderish
        document on the remote server bound to the local folder.

        """
        session = self.get_session() if session is None else session
        local_folder = normalized_path(local_folder)
        server_binding = self.get_server_binding(
            local_folder, raise_if_missing=True, session=session)

        nxclient = self.get_remote_doc_client(server_binding,
            repository=repository)

        # Register the root on the server
        nxclient.register_as_root(remote_ref)

    def unbind_root(self, local_folder, remote_ref, repository='default',
                    session=None):
        """Remove binding to remote folder"""
        session = self.get_session() if session is None else session
        server_binding = self.get_server_binding(
            local_folder, raise_if_missing=True, session=session)

        nxclient = self.get_remote_doc_client(server_binding,
            repository=repository)

        # Unregister the root on the server
        nxclient.unregister_as_root(remote_ref)

    def list_pending(self, limit=100, local_folder=None, ignore_in_error=None,
                     session=None):
        """List pending files to synchronize, ordered by path

        Ordering by path makes it possible to synchronize sub folders content
        only once the parent folders have already been synchronized.

        If ingore_in_error is not None and is a duration in second, skip pair
        states states that have recently triggered a synchronization error.
        """
        if session is None:
            session = self.get_session()

        predicates = [LastKnownState.pair_state != 'synchronized']
        if local_folder is not None:
            predicates.append(LastKnownState.local_folder == local_folder)

        if ignore_in_error is not None and ignore_in_error > 0:
            max_date = datetime.utcnow() - timedelta(seconds=ignore_in_error)
            predicates.append(or_(
                LastKnownState.last_sync_error_date == None,
                LastKnownState.last_sync_error_date < max_date))

        return session.query(LastKnownState).filter(
            *predicates
        ).order_by(
            # Ensure that newly created local folders will be synchronized
            # before their children
            asc(LastKnownState.local_path),

            # Ensure that newly created remote folders will be synchronized
            # before their children while keeping a fixed named based
            # deterministic ordering to make the tests readable
            asc(LastKnownState.remote_parent_path),
            asc(LastKnownState.remote_name),
            asc(LastKnownState.remote_ref)
        ).limit(limit).all()

    def next_pending(self, local_folder=None, session=None):
        """Return the next pending file to synchronize or None"""
        pending = self.list_pending(limit=1, local_folder=local_folder,
                                    session=session)
        return pending[0] if len(pending) > 0 else None

    def _get_client_cache(self):
        if not hasattr(self._local, 'remote_clients'):
            self._local.remote_clients = dict()
        return self._local.remote_clients

    def get_remote_fs_client(self, server_binding):
        """Return a client for the FileSystem abstraction."""
        cache = self._get_client_cache()
        sb = server_binding
        cache_key = (sb.server_url, sb.remote_user, self.device_id)
        remote_client = cache.get(cache_key)

        if remote_client is None:
            remote_client = self.remote_fs_client_factory(
                sb.server_url, sb.remote_user, self.device_id,
                token=sb.remote_token, password=sb.remote_password,
                timeout=self.timeout)
            cache[cache_key] = remote_client
        # Make it possible to have the remote client simulate any kind of
        # failure
        remote_client.make_raise(self._remote_error)
        return remote_client

    def get_remote_doc_client(self, server_binding, repository='default',
                              base_folder=None):
        """Return an instance of Nuxeo Document Client"""
        # NOTE: this fails against standard Nuxeo server
        # It was added to workaround permission error (http 401) against CloudDesk
#        if base_folder is None:
#            base_folder = self._get_mydocs_folder(server_binding)
        sb = server_binding
        return self.remote_doc_client_factory(
            sb.server_url, sb.remote_user, self.device_id,
            token=sb.remote_token, password=sb.remote_password,
            repository=repository, base_folder=base_folder,
            timeout=self.timeout)

    def get_remote_client(self, server_binding, repository='default',
                          base_folder=None):
        # Backward compat
        return self.get_remote_doc_client(server_binding,
            repository=repository, base_folder=base_folder)

    def invalidate_client_cache(self, server_url):
        cache = self._get_client_cache()
        for key, client in cache.items():
            if client.server_url == server_url:
                del cache[key]

    def _get_mydocs_folder(self, server_binding, session = None):
        if self.mydocs_folder is None:
            if session is None:
                session = self.get_session()
    
            try:
                mydocs = session.query(SyncFolders).\
                    filter(SyncFolders.remote_name == Constants.MY_DOCS).one()
                self.mydocs_folder = mydocs.remote_id
            except NoResultFound:
                self.mydocs_folder = None
                
        return self.mydocs_folder
    
    def _log_offline(self, exception, context):
        if isinstance(exception, urllib2.HTTPError):
            msg = ("Client offline in %s: HTTP error with code %d"
                    % (context, exception.code))
        else:
            msg = "Client offline in %s: %s" % (context, exception)
        log.trace(msg)

    def get_state(self, server_url, remote_ref):
        """Find a pair state for the provided remote document identifiers."""
        server_url = self._normalize_url(server_url)
        session = self.get_session()
        try:
            states = session.query(LastKnownState).filter_by(
                remote_ref = remote_ref,
            ).all()
            for state in states:
                if (state.server_binding.server_url == server_url):
                    return state
        except NoResultFound:
            return None

    def get_state_for_local_path(self, local_os_path):
        """Find a DB state from a local filesystem path"""
        session = self.get_session()
        sb, local_path = self._binding_path(local_os_path, session=session)
        return session.query(LastKnownState).filter_by(
            local_folder=sb.local_folder, local_path=local_path).one()

    def recover_from_invalid_credentials(self, server_binding, exception, session = None):
        code = getattr(exception, 'code', None)
        if code == 401 or code == 403:
            log.debug('Detected invalid credentials for: %s', server_binding.local_folder)
            self.invalidate_client_cache(server_binding.server_url)
            folder = server_binding.local_folder
            url = server_binding.server_url
            user = server_binding.remote_user
            pwd = server_binding.remote_password
            server_binding.invalidate_credentials()
            if session is None:
                session = self.get_session()
            session.commit()

            try:
                log.debug('trying to get a new token [calling bind_server]')
                self.bind_server(folder, url, user, pwd)
                return True
            except POSSIBLE_NETWORK_ERROR_TYPES as e:
                # This may be the case when the password has changed
                # getting the token still failed (unauthorized)
                log.debug('failed to get a new token (error: %s)', str(e))
                # return False to indicate to switch to off-line mode
                return False
        else:
            return False

    def launch_file_editor(self, server_url, remote_ref):
        """Find the local file if any and start OS editor on it."""

        state = self.get_state(server_url, remote_ref)
        if state is None:
            # TODO: synchronize to a dedicated special root for one time edit
            log.warning('Could not find local file for server_url=%s '
                        'and remote_ref=%s', server_url, remote_ref)
            return

        # TODO: check synchronization of this state first

        # Find the best editor for the file according to the OS configuration
        file_path = state.get_local_abspath()
        self.open_local_file(file_path)

    def open_local_file(self, file_path):
        """Launch the local operating system program on the given file / folder."""
        log.debug('Launching editor on %s', file_path)
        if sys.platform == 'win32':
            os.startfile(file_path)
        elif sys.platform == 'darwin':
            subprocess.Popen(['open', file_path])
        else:
            try:
                subprocess.Popen(['xdg-open', file_path])
            except OSError:
                # xdg-open should be supported by recent Gnome, KDE, Xfce
                log.error("Failed to find and editor for: '%s'", file_path)

    def make_remote_raise(self, error):
        """Helper method to simulate network failure for testing"""
        self._remote_error = error

    def dispose(self):
        """Release all database resources"""
        self.get_session().close_all()
        self._engine.pool.dispose()

    def _normalize_url(self, url):
        """Ensure that user provided url always has a trailing '/'"""
        if url is None or not url:
            raise ValueError("Invalid url: %r" % url)
        if not url.endswith('/'):
            return url + '/'
        return url

    def _init_storage(self):
        self.storage = {}
        session = self.get_session()
        for sb in session.query(ServerBinding).all():
            storage_key = (sb.server_url, sb.remote_user)
            self.storage[storage_key] = None

    def update_storage_used(self, session = None):
        if session is None:
            session = self.get_session()
        for sb in session.query(ServerBinding).all():
            remote_client = self.get_remote_client(sb)
            if remote_client is not None:
                try:
                    sb.used_storage, sb.total_storage = remote_client.get_storage_used()
                except ValueError:
                    # operation not implemented
                    pass

    def update_server_storage_used(self, url, user, session = None):
        if session is None:
            session = self.get_session()
        for sb in session.query(ServerBinding).all():
            if url.startswith(sb.server_url) and user == sb.remote_user:
                remote_client = self.get_remote_client(sb)
                if remote_client is not None:
                    try:
                        sb.used_storage, sb.total_storage = remote_client.get_storage_used()
                        return sb.used_storage, sb.total_storage
                    except ValueError:
                        # operation not implemented
                        pass
                break

        return (0, 0)
        
    def get_storage(self, server_binding):
        try:
            used, total = server_binding.used_storage, server_binding.total_storage
            if total == 0:
                return None
            else:
                return '{:.2f}GB ({:.2%}) of {:.2f}GB'.format(used / 1000000000, used / total, total / 1000000000)
        except KeyError:
            return None
        
    def enable_trace(self, state):
        BaseAutomationClient._enable_trace = state

    def start_status_thread(self):
        if self.status_thread is None or not self.status_thread.isAlive():
            self.http_server = HttpServer(Constants.INTERNAL_HTTP_PORT, self.sync_status_app)
            self.status_thread = Thread(target=http_server_loop,
                                      args=(self.http_server,))
            self.status_thread.start()
            
    def stop_status_thread(self):
        if self.http_server:
            self.http_server.stop()
        
    def sync_status_app(self, environ, start_response):
        import json
        from cgi import parse_qs, escape
        
        # Returns a dictionary containing lists as values.
        d = parse_qs(environ['QUERY_STRING'])
        # select the first state
        state = d.get('state', [''])[0]
        folders = d.get('folder', [])
        
        # Always escape user input to avoid script injection
        state = escape(state)
        folders = [escape(folder) for folder in folders]
        
        status = '200 OK'
        
        # response is json in the following format:
        # { "list": ["folder" : {"name": "/users/bob/loud portal office desktop/My Docs/work",
        #                         "files": ["foo.txt",
        #                                   "bar.doc"
        #                                  ]
        #                        },
        #             "folder" : {"name": "/users/bob/loud portal office desktop/My Docs/hobby",
        #                         "files": ["itinerary.doc",
        #                                   "reservation.html"
        #                                  ]
        #                        }
        #            ]
        # }
            
        json_struct = { 'list': {}}
        folder_list = []
        for folder in folders:
            
            folder_struct = {}
            folder_struct['name'] = folder
            states = self.children_states(folder)
            if state == 'synchronized':
                files = [f for f, status in states if status == state]
            elif state == 'progress':
                files = [f for f, status in states if status in PROGRESS_STATES]
            elif state == 'conflicted':
                files = [f for f, status in states if status in CONFLICTED_STATES]
            else:
                files = []
            folder_struct['files'] = files
            folder_list.append({'folder': folder_struct})
        json_struct['list'] = folder_list
            
        response_body = json.dumps(json_struct)        
        http_status = '200 OK'
        response_headers = [('Content-Type', 'application/json'),
                            ('Content-Length', str(len(response_body)))]
        
        start_response(http_status, response_headers)
        return [response_body]

    def reset_proxy(self):
        BaseAutomationClient.set_proxy()
        
    def setProxy(self):
        BaseAutomationClient.set_proxy(ProxyInfo.get_proxy())
        
    def proxy_changed(self):
        return BaseAutomationClient.get_proxy() != ProxyInfo.get_proxy()
        
        <|MERGE_RESOLUTION|>--- conflicted
+++ resolved
@@ -2,6 +2,7 @@
 
 from __future__ import division
 
+import os
 import sys
 import os.path
 import urllib2
@@ -31,32 +32,20 @@
 from nxdrive.model import LastKnownState
 from nxdrive.model import SyncFolders
 from nxdrive.synchronizer import Synchronizer
+from nxdrive.synchronizer import POSSIBLE_NETWORK_ERROR_TYPES
 from nxdrive.logging_config import get_logger
 from nxdrive.utils import normalized_path
-<<<<<<< HEAD
+from nxdrive.utils import safe_long_path
 from nxdrive import Constants
 from nxdrive.utils import ProxyConnectionError, ProxyConfigurationError
 from nxdrive.http_server import HttpServer
 from nxdrive.http_server import http_server_loop
-=======
-from nxdrive.utils import safe_long_path
->>>>>>> 3ff09ae3
 
 from sqlalchemy.orm.exc import NoResultFound
 from sqlalchemy import func
 from sqlalchemy import asc
 from sqlalchemy import or_
 
-
-POSSIBLE_NETWORK_ERROR_TYPES = (
-    Unauthorized,
-    urllib2.URLError,
-    urllib2.HTTPError,
-    httplib.HTTPException,
-    socket.error,
-    ProxyConnectionError,
-    ProxyConfigurationError,
-)
 
 # states used by the icon overlay status requests
 PROGRESS_STATES = ['unknown',
@@ -175,7 +164,6 @@
     # Used for FS synchronization operations
     remote_fs_client_factory = RemoteFileSystemClient
 
-<<<<<<< HEAD
     __instance = None
 
     @staticmethod
@@ -188,9 +176,6 @@
         if Controller.__instance:
             raise Controller.__instance
 
-=======
-    def __init__(self, config_folder, echo=None, poolclass=None, timeout=20):
->>>>>>> 3ff09ae3
         # Log the installation location for debug
         nxdrive_install_folder = os.path.dirname(nxdrive.__file__)
         nxdrive_install_folder = os.path.realpath(nxdrive_install_folder)
@@ -214,8 +199,7 @@
         self._local = local()
         self._remote_error = None
         self.device_id = self.get_device_config().device_id
-        self.fault_tolerant = True
-        self.loop_count = 0
+       	self.loop_count = 0
         self._init_storage()
         self.mydocs_folder = None
         self.synchronizer = Synchronizer(self)
@@ -364,13 +348,13 @@
     def get_server_binding(self, local_folder = None, raise_if_missing = False,
                            session = None):
         """Find the ServerBinding instance for a given local_folder"""
+        local_folder = normalized_path(local_folder)
         if session is None:
             session = self.get_session()
         try:
             if local_folder is None:
                 server_binding = session.query(ServerBinding).first()
             else:
-                local_folder = normalized_path(local_folder)
                 server_binding = session.query(ServerBinding).filter(
                 ServerBinding.local_folder == local_folder).one()
             return server_binding
