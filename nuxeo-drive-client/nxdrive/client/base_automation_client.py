"""Common Nuxeo Automation client utilities."""

import sys
import platform
import base64
import json
import urllib2
import urlparse
import mimetypes
import random
import time
<<<<<<< HEAD
from datetime import datetime
=======
import urllib
>>>>>>> d9d1c01c
from urllib import urlencode
from urllib2 import HTTPHandler, HTTPSHandler
from urllib2 import HTTPRedirectHandler
from urllib2 import ProxyBasicAuthHandler
from urllib2 import HTTPPasswordMgr
from cookielib import CookieJar
from email.mime.base import MIMEBase
from email.mime.multipart import MIMEMultipart
from nxdrive.logging_config import get_logger
from nxdrive.client.common import DEFAULT_IGNORED_PREFIXES
from nxdrive.client.common import DEFAULT_IGNORED_SUFFIXES
from nxdrive.utils import create_settings
from nxdrive.utils import classproperty
from nxdrive.utils import ProxyConnectionError, ProxyConfigurationError
from nxdrive.utils import get_maintenance_message
from nxdrive import Constants

log = get_logger(__name__)


DEVICE_DESCRIPTIONS = {
    'linux2': 'Linux Desktop',
    'darwin': 'Mac OSX Desktop',
    'cygwin': 'Windows Desktop',
    'win32': 'Windows Desktop',
}


class Unauthorized(Exception):

    def __init__(self, url, user_id, code = 401, data = ''):
        self.url = url
        self.user_id = user_id
        self.code = code
        self.data = data

    def __str__(self):
        return ("'%s' is not authorized to access '%s' with"
                " the provided credentials. http code=%d, data=%s" % (self.user_id, self.url, self.code, str(self.data)))

class QuotaExceeded(Exception):
    def __init__(self, url, user_id, ref, size):
        self.url = url
        self.user_id = user_id
        self.ref = ref
        self.size = size

    def __str__(self):
        return ("'%s' exceeded quota for '%s' when"
                " storing document %s" % (self.user_id, self.url, self.ref))

class MaintenanceMode(Exception):
    def __init__(self, url, user_id, retry_after, schedules):
        self.url = url
        self.user_id = user_id
        self.retry_after = retry_after
        if schedules is not None:
            status = schedules['Status']
            if len(schedules['ScheduleItems']) == 1:
                schedule = schedules['ScheduleItems'][0]
            else:
                schedule = None
            self.msg, self.detail = get_maintenance_message(status, schedule=schedule)
        else:
            self.msg, self.detail = get_maintenance_message('maintenance')

    def __str__(self):
        return '\n'.join((self.msg, self.detail))

class ProxyInfo(object):
    """Holder class for proxy information"""

    PORT = '8090'
    PORT_INTEGER = int(PORT)
    PROXY_SERVER = 'server'
    PROXY_AUTODETECT = 'autodetect'
    PROXY_DIRECT = 'direct'

    def __init__(self, autodetect = False, server_url = None, port = None, authn_required = False, user = None, pwd = None):
        self.autodetect = autodetect
        if self.autodetect:
            return

        self.authn_required = authn_required
        if authn_required and not user:
            raise ProxyConfigurationError('missing username')

        self.user = user
        self.pwd = pwd
        if not server_url is None and not port:
            raise ProxyConfigurationError('missing server or port')

        self.server_url = server_url
        self.port = port

    @staticmethod
    def get_proxy():
        settings = create_settings()
        if settings is None:
            return None

        useProxy = settings.value('preferences/useProxy', ProxyInfo.PROXY_DIRECT)
        if useProxy == ProxyInfo.PROXY_DIRECT:
            return None
        elif useProxy == ProxyInfo.PROXY_AUTODETECT:
            return ProxyInfo(autodetect=True)
        elif useProxy == ProxyInfo.PROXY_SERVER:
            server = settings.value('preferences/proxyServer')
            if not server:
                # short-circuit the initialialization
                return None
            else:
                user = settings.value('preferences/proxyUser')
                pwd = settings.value('preferences/proxyPwd')
        
                if sys.platform == 'win32':
                    authnAsString = settings.value('preferences/proxyAuthN', 'false')
                    if authnAsString.lower() == 'true':
                        authN = True
                    elif authnAsString.lower() == 'false':
                        authN = False
                    else:
                        authN = False
                    try:
                        port = settings.value('preferences/proxyPort', ProxyInfo.PORT)
                        port = int(port)
                    except ValueError:
                        port = 0
        
                else:
                    authN = settings.value('preferences/proxyAuthN', False)
                    port = settings.value('preferences/proxyPort', 0)
        
                return ProxyInfo(server_url=server, port=port, authn_required=authN, user=user, pwd=pwd)
        else:
            return None

    def __eq__(self, other):
        if other is None or not isinstance(other, ProxyInfo):
            return False

        ret = self.server_url == other.server_url \
              and self.port == other.port \
              and self.authn_required == other.authn_required
        if ret and self.authn_required:
            ret = self.user and self.pwd
        return ret

    def __ne__(self, other):
        return not self.__eq__(other)

class NoSIICARedirectHandler(HTTPRedirectHandler):
    MAX_TRIES = 3
    def __init__(self):
        self.tries = 0
        
    def redirect_request(self, req, fp, code, msg, hdrs, newurl):
        if code == 302 and self.tries < NoSIICARedirectHandler.MAX_TRIES:
            # normally should filter for redirects to SIICA token server
            # but that URL may change therefore it is not hard-coded here
            self.tries += 1
            return req
        else:
            return None
    
class BaseAutomationClient(object):
    """Client for the Nuxeo Content Automation HTTP API

    timeout is a short timeout to avoid having calls to fast JSON operations
    to block and freeze the application in case of network issues.

    blob_timeout is long (or infinite) timeout dedicated to long HTTP
    requests involving a blob transfer.

    """

    # Used for testing network errors
    _error = None

    application_name = Constants.APP_NAME
    _enable_trace = False
    _proxy = None
    _proxy_error_count = 0
    MAX_PROXY_ERROR_COUNT = 2

    @classproperty
    @classmethod
    def proxy(cls):
        if cls._proxy is None:
            cls._proxy = ProxyInfo.get_proxy()
        return cls._proxy

    @proxy.setter
    @classmethod
    def proxy(cls, val):
        cls._proxy = val

    @classmethod
    def get_proxy(cls):
        if cls._proxy is None:
            cls._proxy = ProxyInfo.get_proxy()
        return cls._proxy
    
    @classmethod
    def set_proxy(cls, val=None):
        cls._proxy = val
        
    @classproperty
    @classmethod
    def proxy_error_count(cls):
        cls._proxy_error_count += 1
        return cls._proxy_error_count

    @proxy_error_count.setter
    @classmethod
    def proxy_error_count(cls, val):
        cls._proxy_error_count = val

    permission = 'ReadWrite'
    cookiejar = CookieJar()

    def __init__(self, server_url, user_id, device_id,
                 password=None, token=None, repository="default",
                 ignored_prefixes=None, ignored_suffixes=None,
<<<<<<< HEAD
                 timeout=20):
=======
                 timeout=10, blob_timeout=None):
>>>>>>> d9d1c01c
        self.timeout = timeout
        self.blob_timeout = blob_timeout
        if ignored_prefixes is not None:
            self.ignored_prefixes = ignored_prefixes
        else:
            self.ignored_prefixes = DEFAULT_IGNORED_PREFIXES

        if ignored_suffixes is not None:
            self.ignored_suffixes = ignored_suffixes
        else:
            self.ignored_suffixes = DEFAULT_IGNORED_SUFFIXES

        if not server_url.endswith('/'):
            server_url += '/'
        self.server_url = server_url

        BaseAutomationClient.proxy_error_count = 0
        # TODO: actually use the repository info in the requests
        self.repository = repository

        self.user_id = user_id
        self.device_id = device_id
        self._update_auth(password = password, token = token)
        
        handlers = []
        proxy_support = None
        cookie_processor = urllib2.HTTPCookieProcessor(BaseAutomationClient.cookiejar)

        # NOTE 'proxy' classproperty does not work here (sample works!)
        # replace 'proxy' with 'get_proxy' and 'set_proxy' class methods
        if BaseAutomationClient.get_proxy() is None:
            # direct connection - disable proxy autodetect
            proxy_support = urllib2.ProxyHandler({})
        elif BaseAutomationClient.get_proxy().autodetect:
                # Autodetect uses the default ProxyServer.
                # The default is to read the list of proxies from the environment variables <protocol>_proxy. 
                # If no proxy environment variables are set, in a Windows environment, proxy settings are obtained 
                # from the registry Internet Settings section and in a Mac OS X environment, proxy information 
                # is retrieved from the OS X System Configuration Framework.
                proxy_support = urllib2.ProxyHandler()
        else:
            proxy_url = r'%s:%d' % (BaseAutomationClient.get_proxy().server_url, 
                                    BaseAutomationClient.get_proxy().port)
            proxy_support = urllib2.ProxyHandler({'http' : r'http://' + proxy_url, 
                                                  'https' : r'https://' + proxy_url})
            if BaseAutomationClient.get_proxy().authn_required:
                proxy_url = r'%s:%s@%s:%d' % (BaseAutomationClient.get_proxy().user,
                                              BaseAutomationClient.get_proxy().pwd,
                                              BaseAutomationClient.get_proxy().server_url, 
                                              BaseAutomationClient.get_proxy().port)
                proxy_support = urllib2.ProxyHandler({'http' : r'http://' + proxy_url, 
                                                      'https' : r'https://' + proxy_url})
                pwd_mgr = HTTPPasswordMgr()
                
                pwd_mgr.add_password('sla', r'http://' + proxy_url, 
                                    BaseAutomationClient.get_proxy().user, 
                                    BaseAutomationClient.get_proxy().pwd)
                pwd_mgr.add_password('sla', r'https://' + proxy_url, 
                                    BaseAutomationClient.get_proxy().user, 
                                    BaseAutomationClient.get_proxy().pwd)
                proxy_auth = ProxyBasicAuthHandler(pwd_mgr)
                handlers.append(proxy_auth)

        handlers.append(proxy_support)
        handlers.append(cookie_processor)        
        # DEBUG force raw HTTP debugging
        handlers.append(HTTPHandler(debuglevel=1))
        handlers.append(HTTPSHandler(debuglevel=1))
        self.opener = urllib2.build_opener(*handlers)

        self.automation_url = server_url + 'site/automation/'
        self.fetch_api()

    def log_request(self, req):
        if BaseAutomationClient._enable_trace:
            log.debug('------request-------')
            log.debug('request url: %s', req.get_full_url())
            log.debug('request host: %s', req.get_host())
            log.debug('original request host: %s', req.get_origin_req_host())
            log.debug('request type: %s', req.get_type())
            if req.has_data():
                log.debug('request data: %s...', str(req.get_data())[0:200])

    def log_response(self, rsp, data):
        if BaseAutomationClient._enable_trace:
            log.debug('------response------')
            log.debug('response code: %d', rsp.code)
            log.debug('--response headers--')
            for key, value in rsp.info().items():
                log.debug('%s: %s', key, value)
            log.debug('----response data---')
            # show data for text like data
            if not rsp.info().getencoding() == '7bit':
                data = 'binary data'
            log.debug('data: %s...', data[:500])

    def make_raise(self, error):
        """Make next calls to server raise the provided exception"""
        self._error = error

    def fetch_api(self):
        headers = self._get_common_headers()
        base_error_message = (
            "Failed to connect to %s Content Automation on server %r"
            " with user %r"
        ) % (Constants.PRODUCT_NAME, self.server_url, self.user_id)
        try:
            req = urllib2.Request(self.automation_url, headers=headers)
            response = json.loads(self.opener.open(
                req, timeout=self.timeout).read())
            req = urllib2.Request(self.automation_url, headers = headers)
            BaseAutomationClient.cookiejar.add_cookie_header(req)
            # --- BEGIN DEBUG ----
            self.log_request(req)
            # --- END DEBUG ----
            raw_response = self.opener.open(req)
            data = raw_response.read()
            response = json.loads(data)
            # --- BEGIN DEBUG ----
            self.log_response(raw_response, data)
            # --- END DEBUG ----
        except urllib2.HTTPError as e:
            if e.code == 401 or e.code == 403:
                raise Unauthorized(self.server_url, self.user_id, e.code)
            else:
                self._log_details(e)
                e.msg = base_error_message + ": HTTP error %d" % e.code
                raise e
        except Exception as e:
            self._log_details(e)
            if hasattr(e, 'msg'):
                e.msg = base_error_message + ": " + e.msg
            raise

        self.operations = {}
        for operation in response["operations"]:
            self.operations[operation['id']] = operation

<<<<<<< HEAD
    def execute(self, command, input = None, **params):
=======
    def execute(self, command, input=None, timeout=-1, **params):
>>>>>>> d9d1c01c
        if self._error is not None:
            # Simulate a configurable (e.g. network or server) error for the
            # tests
            raise self._error

        self._check_params(command, input, params)
        headers = {
            "Content-Type": "application/json+nxrequest",
            "X-NXDocumentProperties": "*",
        }
        headers.update(self._get_common_headers())
        json_struct = {'params': {}}
        for k, v in params.items():
            if v is None:
                continue
            if k == 'properties':
                s = ""
                for propname, propvalue in v.items():
                    s += "%s=%s\n" % (propname, propvalue)
                json_struct['params'][k] = s.strip()
            else:
                json_struct['params'][k] = v

        if input:
            json_struct['input'] = input

        data = json.dumps(json_struct)

        url = self.automation_url + command
        log.trace("Calling '%s' with json payload: %r", url, data)
        base_error_message = (
            "Failed to connect to %s Content Automation on server %r"
            " with user %r"
        ) % (Constants.PRODUCT_NAME, self.server_url, self.user_id)

        req = urllib2.Request(url, data, headers)
<<<<<<< HEAD
        BaseAutomationClient.cookiejar.add_cookie_header(req)
        # --- BEGIN DEBUG ----
        self.log_request(req)
        # ---- END DEBUG -----
        try:
            resp = self.opener.open(req, timeout=self.timeout)
            # --- BEGIN DEBUG ----
#            from StringIO import StringIO
#            msg = '{"Status": "maintenance", "ScheduleItems": [\
#                    {"CreationDate": "2013-02-15T09:50:22.001",\
#                     "Target": "qadm.sharpb2bcloud.com",\
#                     "Service": "Cloud Portal Service",\
#                     "FromDate": "2013-02-16T23:00:00Z",\
#                     "ToDate": "2013-02-17T03:00:00Z"\
#                    }]\
#                    }'
#            fp = StringIO(msg)
#            raise urllib2.HTTPError(url, 503, "service unavailable", None, fp)
            # ---- END DEBUG -----
        except urllib2.HTTPError as e:
            # NOTE cannot rewind the error stream from maintenance server!
#            self._log_details(e)
            if e.code == 401 or e.code == 403:
                raise Unauthorized(url, self.user_id, e.code, data)
            elif e.code == 404:
                # Token based auth is not supported by this server
                return None
            elif e.code == 503:
                retry_after, schedules = self._check_maintenance_mode(e)
                if retry_after > 0:
                    raise MaintenanceMode(self.server_url, self.user_id, retry_after, schedules)
                else:
                    raise

            else:
                e.msg = base_error_message + ": HTTP error %d" % e.code
                raise e
        except urllib2.URLError, e:
            self._log_details(e)
            # NOTE the Proxy handler not always shown in the dictionary
#            if urllib2.getproxies().has_key('http'):
            if BaseAutomationClient.get_proxy() is not None and \
                BaseAutomationClient.proxy_error_count < BaseAutomationClient.MAX_PROXY_ERROR_COUNT:
                raise ProxyConnectionError(e)
            else:
                raise
=======
        timeout = self.timeout if timeout == -1 else timeout
        try:
            resp = self.opener.open(req, timeout=timeout)
>>>>>>> d9d1c01c
        except Exception, e:
            self._log_details(e)
            raise

        info = resp.info()
        s = resp.read()
        # --- BEGIN DEBUG ----
        self.log_response(resp, s)
        # ---- END DEBUG -----
        content_type = info.get('content-type', '')
        if content_type.startswith("application/json"):
            log.trace("Response for '%s' with json payload: %r", url, s)
            return json.loads(s) if s else None
        else:
            log.trace("Response for '%s' with content-type: %r", url,
                      content_type)
            return s

    def execute_with_blob(self, command, blob_content, filename, **params):
        self._check_params(command, None, params)

        container = MIMEMultipart("related",
                type = "application/json+nxrequest",
                start = "request")

        d = {'params': params}
        json_data = json.dumps(d)
        json_part = MIMEBase("application", "json+nxrequest")
        json_part.add_header("Content-ID", "request")
        json_part.set_payload(json_data)
        container.attach(json_part)

        ctype, encoding = mimetypes.guess_type(filename)
        if ctype:
            maintype, subtype = ctype.split('/', 1)
        else:
            maintype, subtype = "application", "octet-stream"
        blob_part = MIMEBase(maintype, subtype)
        blob_part.add_header("Content-ID", "input")
        blob_part.add_header("Content-Transfer-Encoding", "binary")
<<<<<<< HEAD
        ascii_filename = filename.encode('ascii', 'ignore')
        # content_disposition = "attachment; filename=" + ascii_filename
        # quoted_filename = urllib.quote(filename.encode('utf-8'))
        # content_disposition += "; filename filename*=UTF-8''" \
        #    + quoted_filename
        # print content_disposition
        # blob_part.add_header("Content-Disposition:", content_disposition)

        # XXX: Use ASCCI safe version of the filename for now
        blob_part.add_header('Content-Disposition', 'attachment',
                             filename = ascii_filename)
=======
>>>>>>> d9d1c01c

        # Quote UTF-8 filenames eventhough JAX-RS does not seem to be able
        # to retrieve them as per: https://tools.ietf.org/html/rfc5987
        quoted_filename = urllib.quote(filename.encode('utf-8'))
        content_disposition = ("attachment; filename*=UTF-8''%s"
                                % quoted_filename)
        blob_part.add_header("Content-Disposition", content_disposition)
        blob_part.set_payload(blob_content)
        container.attach(blob_part)

        # Create data by hand :(
        boundary = "====Part=%s=%s===" % (str(time.time()).replace('.', '='),
                                          random.randint(0, 1000000000))
        headers = {
            "Accept": "application/json+nxentity, */*",
            "Content-Type": ('multipart/related;boundary="%s";'
                             'type="application/json+nxrequest";'
                             'start="request"')
            % boundary,
        }
        headers.update(self._get_common_headers())

        # TODO: find a way to stream the parts without loading them all in
        # memory as a byte string

        # The code http://atlee.ca/software/poster/ might provide some
        # guidance to implement this although it cannot be reused directly
        # as we need tighter control on the headers of the multipart
        data = (
            "--%s\r\n"
            "%s\r\n"
            "--%s\r\n"
            "%s\r\n"
            "--%s--"
        ) % (
            boundary,
            json_part.as_string(),
            boundary,
            blob_part.as_string(),
            boundary,
        )
        url = self.automation_url.encode('ascii') + command
        base_error_message = (
            "Failed to connect to %s Content Automation on server %r"
            " with user %r"
        ) % (Constants.PRODUCT_NAME, self.server_url, self.user_id)
        log.trace("Calling '%s' for file '%s'", url, filename)
        req = urllib2.Request(url, data, headers)
        BaseAutomationClient.cookiejar.add_cookie_header(req)
        # --- BEGIN DEBUG ----
        self.log_request(req)
        # ---- END DEBUG -----
        try:
<<<<<<< HEAD
            resp = self.opener.open(req, timeout=self.timeout)
            # --- BEGIN DEBUG ----
#            from StringIO import StringIO
#            msg = '{ "entity-type": "exception",\
#                    "type":"com.sharplabs.clouddesk.operations.StorageExceededException",\
#                    "status": "500",\
#                    "message": "Failed to execute operation: StorageUsed.Get",\
#                    "stack": ""\
#                }'
#            fp = StringIO(msg)
#            raise urllib2.HTTPError(url, 500, "internal server error", None, fp)
            # ---- END DEBUG -----
        except urllib2.HTTPError as e:
            self._log_details(e)
            if e.code == 401 or e.code == 403:
                raise Unauthorized(self.server_url, self.user_id, e.code)
            elif e.code == 404:
                # Token based auth is not supported by this server
                return None
            elif e.code == 500:
                if self.check_quota_exceeded_error(e):
                    ref = params['document']
                    raise QuotaExceeded(self.server_url, self.user_id, ref, len(blob_content))
                else:
                    raise
            elif e.code == 503:
                retry_after, schedules = self._check_maintenance_mode(e)
                if retry_after > 0:
                    raise MaintenanceMode(self.server_url, self.user_id, retry_after, schedules)
                else:
                    raise

            else:
                e.msg = base_error_message + ": HTTP error %d" % e.code
                raise e
        except urllib2.URLError, e:
            self._log_details(e)
            if BaseAutomationClient.get_proxy() is not None and \
                BaseAutomationClient.proxy_error_count < BaseAutomationClient.MAX_PROXY_ERROR_COUNT:
                raise ProxyConnectionError(e)
            else:
                raise
=======
            resp = self.opener.open(req, timeout=self.blob_timeout)
>>>>>>> d9d1c01c
        except Exception as e:
            self._log_details(e)
            raise

        info = resp.info()
        s = resp.read()
        # --- BEGIN DEBUG ----
        self.log_response(resp, s)
        # ---- END DEBUG -----
        content_type = info.get('content-type', '')
        if content_type.startswith("application/json"):
            log.trace("Response for '%s' with json payload: %r", url, s)
            return json.loads(s) if s else None
        else:
            log.trace("Response for '%s' with content-type: %r", url,
                      content_type)
            return s

    def is_addon_installed(self):
        return 'NuxeoDrive.GetRoots' in self.operations

    def request_token(self, revoke = False):
        """Request and return a new token for the user"""

        parameters = {
            'deviceId': self.device_id,
            'applicationName': self.application_name,
            'computerName': platform.node(),
            'permission': self.permission,
            'revoke': 'true' if revoke else 'false',
        }
        device_description = DEVICE_DESCRIPTIONS.get(sys.platform)
        if device_description:
            parameters['deviceDescription'] = device_description

        # new CloudDesk service to register token with computer name
        url = self.server_url + 'authentication/cloudtoken?'
        url += urlencode(parameters)

        headers = self._get_common_headers()
        base_error_message = (
            "Failed to connect to %s Content Automation on server %r"
            " with user %r"
        ) % (Constants.PRODUCT_NAME, self.server_url, self.user_id)
        if not revoke:
            prev_opener = self.opener
            # add a custom redirect handler for requests which are redirected to the SIICA login server
            # this is a known issue for CloudDessk
            # TODO do I need to change the order of handlers and how?
            self._add_redirect_handler()
        else:
            prev_opener = None
        try:
            log.trace("Calling '%s' with headers: %r", url, headers)
            req = urllib2.Request(url, headers=headers)
            BaseAutomationClient.cookiejar.add_cookie_header(req)
            token = self.opener.open(req, timeout=self.timeout).read()
            token2 = token.decode('ascii')
            log.debug("received token: %s", token)
        except urllib2.HTTPError as e:
            self._log_details(e)
            if e.code == 401 or e.code == 403:
                raise Unauthorized(url, self.user_id, e.code)
            elif e.code == 404:
                # Token based auth is not supported by this server
                return None
            else:
                e.msg = base_error_message + ": HTTP error %d" % e.code
                raise e
        except urllib2.URLError, e:
            self._log_details(e)
            if BaseAutomationClient.get_proxy() is not None and \
                BaseAutomationClient.proxy_error_count < BaseAutomationClient.MAX_PROXY_ERROR_COUNT:
                raise ProxyConnectionError(e)
            else:
                raise
        except UnicodeDecodeError:
            log.debug('token contains non-ascii characters')
            # NOTE this is a workaround the issue of CloudDesk redirecting to
            # the login page: intermittently, and when providing invalid credentials
            return None
        except Exception as e:
            self._log_details(e)
            if hasattr(e, 'msg'):
                e.msg = base_error_message + ": " + e.msg
            raise
        finally:
            # reset the opener
            if prev_opener is not None:
                self.opener = prev_opener

        # Use the (potentially re-newed) token from now on
        if not revoke:
            self._update_auth(token = token)
        return token

    def revoke_token(self):
        self.request_token(revoke = True)

    def wait(self):
        self.execute("NuxeoDrive.WaitForAsyncCompletion")

    def update_last_access(self, token):
        if token is not None:
            # server is using token, not password for authentication
            try:
                self.execute('Drive.LastAccess', lastAccess=datetime.utcnow().strftime("%Y-%m-%d %H:%M:%S"),
                             token=token)
            except ValueError:
                log.debug("operation 'Drive.LastAccess' is not implemented.")

    def _update_auth(self, password = None, token = None):
        """Select the most appropriate authentication heads based on credentials"""
        if token is not None:
            self.auth = ('X-Authentication-Token', token)
        elif password is not None:
            basic_auth = 'Basic %s' % base64.b64encode(
                    self.user_id + ":" + password).strip()
            self.auth = ("Authorization", basic_auth)
        else:
            raise ValueError("Either password or token must be provided")

    def _get_common_headers(self):
        """Headers to include in every HTTP requests

        Includes the authentication heads (token based or basic auth if no
        token).

        Also include an application name header to make it possible for the
        server to compute access statistics for various client types (e.g.
        browser vs devices).

        """
        return {
            'X-Application-Name': self.application_name,
            self.auth[0]: self.auth[1],
        }

    def _check_params(self, command, input, params):
        if command not in self.operations:
            raise ValueError("'%s' is not a registered operations." % command)
        method = self.operations[command]
        required_params = []
        other_params = []
        for param in method['params']:
            if param['required']:
                required_params.append(param['name'])
            else:
                other_params.append(param['name'])

        for param in params.keys():
            if (not param in required_params
                and not param in other_params):
                raise ValueError("Unexpected param '%s' for operation '%s"
                                 % (param, command))
        for param in required_params:
            if not param in params:
                raise ValueError(
                    "Missing required param '%s' for operation '%s'" % (
                        param, command))

        # TODO: add typechecking

    def _log_details(self, e):
        if hasattr(e, "fp"):
            detail = e.fp.read()
            try:
                exc = json.loads(detail)
                log.debug(exc['message'])
                log.debug(exc['stack'], exc_info = True)
            except:
                # Error message should always be a JSON message,
                # but sometimes it's not
                log.debug(detail)
            # reset the file at the beginning if it needs to be read again
            if hasattr(e.fp, "seek"):
                e.fp.seek(0, 0)

    def check_quota_exceeded_error(self, e):
        if hasattr(e, "fp"):
                detail = e.fp.read()
                try:
                    exc = json.loads(detail)
                    if exc['type'].endswith('StorageExceededException'):
                        return True
                except:
                    pass
        return False

    def _check_maintenance_mode(self, e):
        retry_after = 0
        schedules = None
        # get retry-after header
        #------BEGIN DEBUG------
#        s_retry_after = e.headers['retry-after']
        s_retry_after = '10'
        try:
            retry_after = int(s_retry_after)
        except ValueError:
            pass
        #-------END DEBUG-------

        if hasattr(e, "fp"):
            detail = e.fp.read()
            try:
                schedules = json.loads(detail)
            except:
                pass

        return retry_after, schedules

    def _get_maintenance_schedule(self, server_binding):
        netloc = urlparse.urlsplit(server_binding.server_url).netloc
        req = urllib2.Request(urlparse.urljoin(Constants.MAINTENANCE_SERVICE_URL, netloc))
        # --- BEGIN DEBUG ----
        self.log_request(req)
        # ---- END DEBUG -----

        try:
            resp = self.opener.open(req)
            # extract the json payload as it is wrapped insode a <string><.string>!
            data = resp.read()
            # --- BEGIN DEBUG ----
            self.log_response(resp, data)
            # ---- END DEBUG -----
            # NOTE Workaround this response which is supposed to be JSON but it looks like this
            # <?xml version="1.0" encoding="utf-8"?><string>...json data...</string>
            # and the Content-Type is 'application/xml'
            data = data.partition('<string>')[2]
            data = data.rpartition('</string')[0]
            return json.loads(data)
        except Exception, e:
            log.debug('error retrieving schedule: %s', str(e))
            return None

    def _add_redirect_handler(self):
        my_redirect_handler = NoSIICARedirectHandler()
        my_redirect_handler.add_parent(self.opener)
        for i in xrange(len(self.opener.handlers)):
            if isinstance(self.opener.handlers[i], HTTPRedirectHandler):
                # put in front of the default redirect handler
                my_redirect_handler.handler_order = self.opener.handlers[i].handler_order - 10
                break
        self.opener.add_handler(my_redirect_handler)
            <|MERGE_RESOLUTION|>--- conflicted
+++ resolved
@@ -4,16 +4,13 @@
 import platform
 import base64
 import json
-import urllib2
 import urlparse
 import mimetypes
 import random
 import time
-<<<<<<< HEAD
 from datetime import datetime
-=======
 import urllib
->>>>>>> d9d1c01c
+import urllib2
 from urllib import urlencode
 from urllib2 import HTTPHandler, HTTPSHandler
 from urllib2 import HTTPRedirectHandler
@@ -238,11 +235,7 @@
     def __init__(self, server_url, user_id, device_id,
                  password=None, token=None, repository="default",
                  ignored_prefixes=None, ignored_suffixes=None,
-<<<<<<< HEAD
-                 timeout=20):
-=======
-                 timeout=10, blob_timeout=None):
->>>>>>> d9d1c01c
+                 timeout=60, blob_timeout=None):
         self.timeout = timeout
         self.blob_timeout = blob_timeout
         if ignored_prefixes is not None:
@@ -381,11 +374,7 @@
         for operation in response["operations"]:
             self.operations[operation['id']] = operation
 
-<<<<<<< HEAD
-    def execute(self, command, input = None, **params):
-=======
     def execute(self, command, input=None, timeout=-1, **params):
->>>>>>> d9d1c01c
         if self._error is not None:
             # Simulate a configurable (e.g. network or server) error for the
             # tests
@@ -422,13 +411,13 @@
         ) % (Constants.PRODUCT_NAME, self.server_url, self.user_id)
 
         req = urllib2.Request(url, data, headers)
-<<<<<<< HEAD
+        timeout = self.timeout if timeout == -1 else timeout
         BaseAutomationClient.cookiejar.add_cookie_header(req)
         # --- BEGIN DEBUG ----
         self.log_request(req)
         # ---- END DEBUG -----
         try:
-            resp = self.opener.open(req, timeout=self.timeout)
+            resp = self.opener.open(req, timeout=timeout)
             # --- BEGIN DEBUG ----
 #            from StringIO import StringIO
 #            msg = '{"Status": "maintenance", "ScheduleItems": [\
@@ -469,11 +458,6 @@
                 raise ProxyConnectionError(e)
             else:
                 raise
-=======
-        timeout = self.timeout if timeout == -1 else timeout
-        try:
-            resp = self.opener.open(req, timeout=timeout)
->>>>>>> d9d1c01c
         except Exception, e:
             self._log_details(e)
             raise
@@ -514,20 +498,6 @@
         blob_part = MIMEBase(maintype, subtype)
         blob_part.add_header("Content-ID", "input")
         blob_part.add_header("Content-Transfer-Encoding", "binary")
-<<<<<<< HEAD
-        ascii_filename = filename.encode('ascii', 'ignore')
-        # content_disposition = "attachment; filename=" + ascii_filename
-        # quoted_filename = urllib.quote(filename.encode('utf-8'))
-        # content_disposition += "; filename filename*=UTF-8''" \
-        #    + quoted_filename
-        # print content_disposition
-        # blob_part.add_header("Content-Disposition:", content_disposition)
-
-        # XXX: Use ASCCI safe version of the filename for now
-        blob_part.add_header('Content-Disposition', 'attachment',
-                             filename = ascii_filename)
-=======
->>>>>>> d9d1c01c
 
         # Quote UTF-8 filenames eventhough JAX-RS does not seem to be able
         # to retrieve them as per: https://tools.ietf.org/html/rfc5987
@@ -581,8 +551,7 @@
         self.log_request(req)
         # ---- END DEBUG -----
         try:
-<<<<<<< HEAD
-            resp = self.opener.open(req, timeout=self.timeout)
+            resp = self.opener.open(req, timeout=self.blob_timeout)
             # --- BEGIN DEBUG ----
 #            from StringIO import StringIO
 #            msg = '{ "entity-type": "exception",\
@@ -624,9 +593,6 @@
                 raise ProxyConnectionError(e)
             else:
                 raise
-=======
-            resp = self.opener.open(req, timeout=self.blob_timeout)
->>>>>>> d9d1c01c
         except Exception as e:
             self._log_details(e)
             raise
