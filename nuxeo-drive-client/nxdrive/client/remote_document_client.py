"""API to access remote Nuxeo documents for synchronization."""

import unicodedata
from collections import namedtuple
from datetime import datetime
import hashlib
import os
import urllib2
from nxdrive.client.common import safe_filename
from nxdrive.logging_config import get_logger
from nxdrive.client.common import NotFound
from nxdrive.client.base_automation_client import BaseAutomationClient

log = get_logger(__name__)


# Make the following an optional binding configuration

FILE_TYPE = 'File'
FOLDER_TYPE = 'Folder'
DEFAULT_TYPES = ('File', 'Workspace', 'Folder', 'SocialFolder')


MAX_CHILDREN = 1000

# Data transfer objects

BaseNuxeoDocumentInfo = namedtuple('NuxeoDocumentInfo', [
    'root',  # ref of the document that serves as sync root
    'name',  # title of the document (not guaranteed to be locally unique)
    'uid',  # ref of the document
    'parent_uid',  # ref of the parent document
    'path',  # remote path (useful for ordering)
    'folderish',  # True is can host child documents
    'last_modification_time',  # last update time
    'digest',  # digest of the document
    'repository',  # server repository name
    'doc_type',  # Nuxeo document type
])


class FolderInfo(object):
    """Folder node for retrieving folder hierarchy"""

    def __init__(self, docId, title, parentId):
        self.docId = docId
        self.title = title
        self.parentId = parentId

    def __str__(self):
        return "folder '%s', docId=%s, parentId=%s" % (self.title, self.docId, self.parentId)

class NuxeoDocumentInfo(BaseNuxeoDocumentInfo):
    """Data Transfer Object for doc info on the Remote Nuxeo repository"""

    # Consistency with the local client API
    def get_digest(self):
        return self.digest

class RemoteDocumentClient(BaseAutomationClient):
    """Nuxeo document oriented Automation client

    Uses Automation standard document API. Deprecated in NuxeDrive
    since now using FileSystemItem API.
    Kept here for tests and later extraction of a generic API.
    """

    # Override constructor to initialize base folder
    # which is specific to RemoteDocumentClient
    def __init__(self, server_url, user_id, device_id,
<<<<<<< HEAD
                 password = None, token = None, repository = "default",
                 ignored_prefixes = None, ignored_suffixes = None,
                 base_folder = None, timeout = 60, blob_timeout = None):
        super(RemoteDocumentClient, self).__init__(
            server_url, user_id, device_id, password, token, repository,
            ignored_prefixes, ignored_suffixes, timeout = timeout,
            blob_timeout = blob_timeout)
=======
                 password=None, token=None, repository="default",
                 ignored_prefixes=None, ignored_suffixes=None,
                 base_folder=None, timeout=10, blob_timeout=None,
                 cookie_jar=None):
        super(RemoteDocumentClient, self).__init__(
            server_url, user_id, device_id, password, token, repository,
            ignored_prefixes, ignored_suffixes, timeout=timeout,
            blob_timeout=blob_timeout, cookie_jar=cookie_jar)
>>>>>>> 987c207d

        # fetch the root folder ref
        self.base_folder = base_folder
        if base_folder is not None:
            base_folder_doc = self.fetch(base_folder)
            self._base_folder_ref = base_folder_doc['uid']
            self._base_folder_path = base_folder_doc['path']
        else:
            self._base_folder_ref, self._base_folder_path = None, None

    #
    # API common with the local client API
    #
<<<<<<< HEAD

    def get_info(self, ref, raise_if_missing = True, fetch_parent_uid = True,
                 use_trash = True):
        if not self.exists(ref, use_trash = use_trash):
=======
    def get_info(self, ref, raise_if_missing=True, fetch_parent_uid=True,
                 use_trash=True):
        if not self.exists(ref, use_trash=use_trash):
>>>>>>> 987c207d
            if raise_if_missing:
                raise NotFound(_("Could not find '%s' on '%s'") % (
                    self._check_ref(ref), self.server_url))
            return None
        return self._doc_to_info(self.fetch(self._check_ref(ref)),
                                 fetch_parent_uid = fetch_parent_uid)

    def get_content(self, ref):
        ref = self._check_ref(ref)
        return self.get_blob(ref)

    def get_children_info(self, ref, types = DEFAULT_TYPES, limit = MAX_CHILDREN):
        ref = self._check_ref(ref)
        query = (
            "SELECT * FROM Document"
            "       WHERE ecm:parentId = '%s'"
            "       AND ecm:primaryType IN ('%s')"
            "       AND ecm:currentLifeCycleState != 'deleted'"
            "       ORDER BY dc:title, dc:created LIMIT %d"
        ) % (ref, "', '".join(types), limit)

        entries = self.query(query)[u'entries']
        if len(entries) == MAX_CHILDREN:
            # TODO: how to best handle this case? A warning and return an empty
            # list, a dedicated exception?
            raise RuntimeError(_("Folder %r on server %r has more than the"
                               "maximum number of children: %d") % (
                                   ref, self.server_url, MAX_CHILDREN))

        return self._filtered_results(entries)

    def make_folder(self, parent, name, doc_type = FOLDER_TYPE):
        # TODO: make it possible to configure context dependent:
        # - SocialFolder under SocialFolder or SocialWorkspace
        # - Folder under Folder or Workspace
        # This configuration should be provided by a special operation on the
        # server.
        parent = self._check_ref(parent)
        doc = self.create(parent, doc_type, name = name,
                    properties = {'dc:title': name})
        return doc[u'uid']

    def make_file(self, parent, name, content = None, doc_type = FILE_TYPE):
        parent = self._check_ref(parent)
        doc = self.create(parent, FILE_TYPE, name = name,
                          properties = {'dc:title': name})
        ref = doc[u'uid']
        if content is not None:
            self.attach_blob(ref, content, name)
        return ref

    def update_content(self, ref, content, name = None):
        if name is None:
            name = self.get_info(ref).name
        self.attach_blob(self._check_ref(ref), content, name)

<<<<<<< HEAD
    def delete(self, ref, use_trash = True):
        input = "doc:" + self._check_ref(ref)
        if use_trash:
            try:
                return self.execute("Document.SetLifeCycle", input = input,
                                     value = 'delete')
            except urllib2.HTTPError as e:
                if e.code == 500:
                    return self.execute("Document.Delete", input = input)
                raise
        else:
            return self.execute("Document.Delete", input = input)
=======
    def delete(self, ref, use_trash=True):
        op_input = "doc:" + self._check_ref(ref)
        if use_trash:
            try:
                return self.execute("Document.SetLifeCycle", input=op_input,
                                     value='delete')
            except urllib2.HTTPError as e:
                if e.code == 500:
                    return self.execute("Document.Delete", input=op_input)
                raise
        else:
            return self.execute("Document.Delete", input=op_input)
>>>>>>> 987c207d

    def exists(self, ref, use_trash = True):
        ref = self._check_ref(ref)
        id_prop = 'ecm:path' if ref.startswith('/') else 'ecm:uuid'
        if use_trash:
            lifecyle_pred = " AND ecm:currentLifeCycleState != 'deleted'"
        else:
            lifecyle_pred = ""

        query = ("SELECT * FROM Document WHERE %s = '%s' %s"
                 " AND ecm:isCheckedInVersion = 0 LIMIT 1") % (
            id_prop, ref, lifecyle_pred)
        results = self.query(query)
        return len(results[u'entries']) == 1

    def check_writable(self, ref):
        # TODO: which operation can be used to perform a permission check?
        return True

    def _check_ref(self, ref):
        if ref.startswith('/'):
            if self._base_folder_path is None:
<<<<<<< HEAD
                raise RuntimeError(_("Path handling is disabled on a remote client"
                                   " with no base_folder parameter: use idref"
                                   " instead"))
=======
                raise RuntimeError("Path handling is disabled on a remote"
                                   " client with no base_folder parameter:"
                                   " use idref instead")
>>>>>>> 987c207d
            elif self._base_folder_path.endswith('/'):
                ref = self._base_folder_path + ref[1:]
            else:
                ref = self._base_folder_path + ref
        return ref

    def _doc_to_info(self, doc, fetch_parent_uid = True, parent_uid = None):
        """Convert Automation document description to NuxeoDocumentInfo"""
        props = doc['properties']
        folderish = 'Folderish' in doc['facets']
        try:
            last_update = datetime.strptime(doc['lastModified'],
                                            "%Y-%m-%dT%H:%M:%S.%fZ")
        except ValueError:
            # no millisecond?
            last_update = datetime.strptime(doc['lastModified'],
                                            "%Y-%m-%dT%H:%M:%SZ")

        # TODO: support other main files
        if folderish:
            digest = None
        else:
            blob = props.get('file:content')
            if blob is None:
                # Be consistent with empty files on the local filesystem
                # TODO: find a way to introspect which hash function to use
                # from the repository configuration
                digest = hashlib.md5().hexdigest()
            else:
                digest = blob.get('digest')

        # XXX: we need another roundtrip just to fetch the parent uid...

        if parent_uid is None and fetch_parent_uid:
            parent_uid = self.fetch(os.path.dirname(doc['path']))['uid']

        # Normalize using NFKC to make the tests more intuitive
        name = props['dc:title']
        if name is not None:
            name = unicodedata.normalize('NFKC', name)
        return NuxeoDocumentInfo(
            self._base_folder_ref, name, doc['uid'], parent_uid,
            doc['path'], folderish, last_update, digest, self.repository,
            doc['type'])

    def _filtered_results(self, entries, fetch_parent_uid = True,
                          parent_uid = None):
        # Filter out filenames that would be ignored by the file system client
        # so as to be consistent.
        filtered = []
        for info in [self._doc_to_info(d, fetch_parent_uid = fetch_parent_uid,
                                       parent_uid = parent_uid)
                     for d in entries]:
            ignore = False

            for suffix in self.ignored_suffixes:
                if info.name.endswith(suffix):
                    ignore = True
                    break

            for prefix in self.ignored_prefixes:
                if info.name.startswith(prefix):
                    ignore = True
                    break

            if not ignore:
                filtered.append(info)

        return filtered

    #
    # Generic Automation features reused from nuxeolib
    #

    # Document category

<<<<<<< HEAD
    def create(self, ref, type, name = None, properties = None):
        return self.execute("Document.Create", input = "doc:" + ref,
            type = type, name = name, properties = properties)
=======
    def create(self, ref, doc_type, name=None, properties=None):
        name = safe_filename(name)
        return self.execute("Document.Create", input="doc:" + ref,
            type=doc_type, name=name, properties=properties)
>>>>>>> 987c207d

    def update(self, ref, properties = None):
        return self.execute("Document.Update", input = "doc:" + ref,
            properties = properties)

    def set_property(self, ref, xpath, value):
        return self.execute("Document.SetProperty", input = "doc:" + ref,
            xpath = xpath, value = value)

    def get_children(self, ref):
        return self.execute("Document.GetChildren", input = "doc:" + ref)

    def get_parent(self, ref):
        return self.execute("Document.GetParent", input = "doc:" + ref)

    def lock(self, ref):
        return self.execute("Document.Lock", input = "doc:" + ref)

    def unlock(self, ref):
        return self.execute("Document.Unlock", input = "doc:" + ref)

    def move(self, ref, target, name = None):
        return self.execute("Document.Move", input = "doc:" + ref,
            target = target, name = name)

    def copy(self, ref, target, name = None):
        return self.execute("Document.Copy", input = "doc:" + ref,
            target = target, name = name)

    # These ones are special: no 'input' parameter

    def fetch(self, ref):
        try:
            return self.execute("Document.Fetch", value = ref)
        except urllib2.HTTPError as e:
            if e.code == 404:
                raise NotFound(_("Failed to fetch document %r on server %r") % (
                    ref, self.server_url))
            raise e

    def query(self, query, language = None):
        return self.execute("Document.Query", query = query, language = language)

    # Blob category

    def get_blob(self, ref):
        return self.execute("Blob.Get", input = "doc:" + ref,
                            timeout = self.blob_timeout)

    def attach_blob(self, ref, blob, filename, **params):
        return self.execute_with_blob("Blob.Attach",
            blob, filename, document = ref)

    #
    # Nuxeo Drive specific operations
    #

    def get_repository_names(self):
        return self.execute("GetRepositories")[u'value']

    def get_roots(self):
        entries = self.execute("NuxeoDrive.GetRoots")[u'entries']
        return self._filtered_results(entries, fetch_parent_uid = False)

    def register_as_root(self, ref):
        ref = self._check_ref(ref)
        self.execute("NuxeoDrive.SetSynchronization", input = "doc:" + ref,
                     enable = True)
        return True

    def unregister_as_root(self, ref):
        ref = self._check_ref(ref)
        self.execute("NuxeoDrive.SetSynchronization", input = "doc:" + ref,
                     enable = False)
        return True

    def get_changes(self, last_sync_date = None, last_root_definitions = None):
        return self.execute(
            'NuxeoDrive.GetChangeSummary',
            lastSyncDate = last_sync_date,
            lastSyncActiveRootDefinitions = last_root_definitions)

    def get_storage_used(self):
        try:
            storage_info = self.execute('StorageUsed.Get')
            return storage_info['used'], storage_info['total']
        except ValueError:
            log.debug("operation 'StorageUsed.Get' is not implemented.")
            raise

    def get_mydocs(self):
        return self.execute("UserWorkspace.Get")

    def get_othersdocs(self, mydocs_path):
        query = """SELECT * FROM Document WHERE 
                   sh:rootshared = 1 AND 
                   sh:isWritePermission = 1 AND 
                   ecm:currentLifeCycleState!= 'deleted' AND 
                   ecm:mixinType = 'Folderish' AND 
                   dc:creator != 'system' AND 
                   ecm:name != 'Guest Folder' AND 
                   ecm:primaryType != 'Domain' AND 
                   ecm:primaryType != 'SocialDomain' AND 
                   ecm:mixinType != 'HiddenInNavigation' AND 
                   ecm:mixinType != 'HiddenInFacetedSearch' AND 
                   NOT ecm:path STARTSWITH '%s'
                   """ % mydocs_path
        return self.execute('Document.Query', query = query)[u'entries']

    def get_subfolders(self, parent, nodes):
        docId = parent[u'uid']
        query = """SELECT * FROM Document WHERE
                ecm:parentId = '%s' AND
                ecm:currentLifeCycleState != 'deleted' AND
                ecm:mixinType = 'Folderish' AND
                ecm:mixinType != 'HiddenInNavigation' AND
                ecm:isCheckedInVersion = 0""" % docId

        subfolders = self.execute('Document.Query', query = query)[u'entries']
        for sf in subfolders:
            nodes[sf[u'title']]['value'] = FolderInfo(sf[u'uid'], sf[u'title'], docId)
            self.get_subfolders(sf, nodes[sf[u'title']])<|MERGE_RESOLUTION|>--- conflicted
+++ resolved
@@ -68,7 +68,6 @@
     # Override constructor to initialize base folder
     # which is specific to RemoteDocumentClient
     def __init__(self, server_url, user_id, device_id,
-<<<<<<< HEAD
                  password = None, token = None, repository = "default",
                  ignored_prefixes = None, ignored_suffixes = None,
                  base_folder = None, timeout = 60, blob_timeout = None):
@@ -76,16 +75,6 @@
             server_url, user_id, device_id, password, token, repository,
             ignored_prefixes, ignored_suffixes, timeout = timeout,
             blob_timeout = blob_timeout)
-=======
-                 password=None, token=None, repository="default",
-                 ignored_prefixes=None, ignored_suffixes=None,
-                 base_folder=None, timeout=10, blob_timeout=None,
-                 cookie_jar=None):
-        super(RemoteDocumentClient, self).__init__(
-            server_url, user_id, device_id, password, token, repository,
-            ignored_prefixes, ignored_suffixes, timeout=timeout,
-            blob_timeout=blob_timeout, cookie_jar=cookie_jar)
->>>>>>> 987c207d
 
         # fetch the root folder ref
         self.base_folder = base_folder
@@ -99,16 +88,9 @@
     #
     # API common with the local client API
     #
-<<<<<<< HEAD
-
-    def get_info(self, ref, raise_if_missing = True, fetch_parent_uid = True,
-                 use_trash = True):
-        if not self.exists(ref, use_trash = use_trash):
-=======
     def get_info(self, ref, raise_if_missing=True, fetch_parent_uid=True,
                  use_trash=True):
         if not self.exists(ref, use_trash=use_trash):
->>>>>>> 987c207d
             if raise_if_missing:
                 raise NotFound(_("Could not find '%s' on '%s'") % (
                     self._check_ref(ref), self.server_url))
@@ -165,20 +147,6 @@
             name = self.get_info(ref).name
         self.attach_blob(self._check_ref(ref), content, name)
 
-<<<<<<< HEAD
-    def delete(self, ref, use_trash = True):
-        input = "doc:" + self._check_ref(ref)
-        if use_trash:
-            try:
-                return self.execute("Document.SetLifeCycle", input = input,
-                                     value = 'delete')
-            except urllib2.HTTPError as e:
-                if e.code == 500:
-                    return self.execute("Document.Delete", input = input)
-                raise
-        else:
-            return self.execute("Document.Delete", input = input)
-=======
     def delete(self, ref, use_trash=True):
         op_input = "doc:" + self._check_ref(ref)
         if use_trash:
@@ -191,7 +159,6 @@
                 raise
         else:
             return self.execute("Document.Delete", input=op_input)
->>>>>>> 987c207d
 
     def exists(self, ref, use_trash = True):
         ref = self._check_ref(ref)
@@ -214,15 +181,9 @@
     def _check_ref(self, ref):
         if ref.startswith('/'):
             if self._base_folder_path is None:
-<<<<<<< HEAD
-                raise RuntimeError(_("Path handling is disabled on a remote client"
-                                   " with no base_folder parameter: use idref"
-                                   " instead"))
-=======
                 raise RuntimeError("Path handling is disabled on a remote"
                                    " client with no base_folder parameter:"
                                    " use idref instead")
->>>>>>> 987c207d
             elif self._base_folder_path.endswith('/'):
                 ref = self._base_folder_path + ref[1:]
             else:
@@ -299,16 +260,10 @@
 
     # Document category
 
-<<<<<<< HEAD
-    def create(self, ref, type, name = None, properties = None):
-        return self.execute("Document.Create", input = "doc:" + ref,
-            type = type, name = name, properties = properties)
-=======
     def create(self, ref, doc_type, name=None, properties=None):
         name = safe_filename(name)
         return self.execute("Document.Create", input="doc:" + ref,
             type=doc_type, name=name, properties=properties)
->>>>>>> 987c207d
 
     def update(self, ref, properties = None):
         return self.execute("Document.Update", input = "doc:" + ref,
@@ -384,12 +339,6 @@
         self.execute("NuxeoDrive.SetSynchronization", input = "doc:" + ref,
                      enable = False)
         return True
-
-    def get_changes(self, last_sync_date = None, last_root_definitions = None):
-        return self.execute(
-            'NuxeoDrive.GetChangeSummary',
-            lastSyncDate = last_sync_date,
-            lastSyncActiveRootDefinitions = last_root_definitions)
 
     def get_storage_used(self):
         try:
